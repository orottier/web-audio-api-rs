//! The AudioNode interface and concrete types

use crate::buffer::{ChannelConfig, ChannelCountMode, ChannelInterpretation};
use crate::context::{AudioContextRegistration, AudioNodeId, BaseAudioContext};
use crate::control::{Controller, Scheduler};
use crate::media::MediaStream;
use crate::process::{AudioParamValues, AudioProcessor};
<<<<<<< HEAD
use crate::{BufferDepletedError, SampleRate};
=======
use crate::{BufferDepletedError, SampleRate, BUFFER_SIZE};

use crossbeam_channel::{self, Receiver, Sender};
use lazy_static::lazy_static;
>>>>>>> 0a3d6139

mod biquad_filter;
pub use biquad_filter::*;
mod oscillator;
pub use oscillator::*;
<<<<<<< HEAD
mod destination;
pub use destination::*;
mod gain;
pub use gain::*;
mod delay;
pub use delay::*;
mod channel_splitter;
pub use channel_splitter::*;
mod channel_merger;
pub use channel_merger::*;
mod constant;
pub use constant::*;
mod panner;
pub use panner::*;
mod analyzer;
pub use analyzer::*;
mod audio_buffer;
pub use audio_buffer::*;
mod media_element;
pub use media_element::*;
mod media_stream;
pub use media_stream::*;
=======
mod stereo_panner;
pub use stereo_panner::*;

const TABLE_LENGTH_USIZE: usize = 2048;
const TABLE_LENGTH_BY_4_USIZE: usize = TABLE_LENGTH_USIZE / 4;
// 2048 casts without loss of precision cause its mantissa is 0b0
#[allow(clippy::cast_precision_loss)]
const TABLE_LENGTH_F32: f32 = TABLE_LENGTH_USIZE as f32;
const TABLE_LENGTH_BY_4_F32: f32 = TABLE_LENGTH_BY_4_USIZE as f32;

// Compute one period sine wavetable of size TABLE_LENGTH
lazy_static! {
    static ref SINETABLE: Vec<f32> = {
        #[allow(clippy::cast_precision_loss)]
        // 0 through 2048 are cast without loss of precision
        let table: Vec<f32> = (0..TABLE_LENGTH_USIZE)
            .map(|x| ((x as f32) * 2.0 * PI * (1. / (TABLE_LENGTH_F32))).sin())
            .collect();
        table
    };
}
>>>>>>> 0a3d6139

/// This interface represents audio sources, the audio destination, and intermediate processing
/// modules.
///
/// These modules can be connected together to form processing graphs for rendering audio
/// to the audio hardware. Each node can have inputs and/or outputs.
///
/// Note that the AudioNode is typically constructed together with an [`AudioProcessor`]
/// (the object that lives the render thread). See [`BaseAudioContext::register`].
pub trait AudioNode {
    fn registration(&self) -> &AudioContextRegistration;

    fn id(&self) -> &AudioNodeId {
        self.registration().id()
    }
    fn channel_config_raw(&self) -> &ChannelConfig;
    fn channel_config_cloned(&self) -> ChannelConfig {
        self.channel_config_raw().clone()
    }

    /// The BaseAudioContext which owns this AudioNode.
    fn context(&self) -> &BaseAudioContext {
        self.registration().context()
    }

    /// Connect the output of this AudioNode to the input of another node.
    fn connect<'a>(&self, dest: &'a dyn AudioNode) -> &'a dyn AudioNode {
        self.connect_at(dest, 0, 0).unwrap()
    }

    /// Connect a specific output of this AudioNode to a specific input of another node.
    fn connect_at<'a>(
        &self,
        dest: &'a dyn AudioNode,
        output: u32,
        input: u32,
    ) -> Result<&'a dyn AudioNode, crate::IndexSizeError> {
        if self.context() != dest.context() {
            panic!("attempting to connect nodes from different contexts");
        }

        if self.number_of_outputs() <= output || dest.number_of_inputs() <= input {
            return Err(crate::IndexSizeError {});
        }

        self.context().connect(self.id(), dest.id(), output, input);

        Ok(dest)
    }

    /// Disconnects all outputs of the AudioNode that go to a specific destination AudioNode.
    fn disconnect<'a>(&self, dest: &'a dyn AudioNode) -> &'a dyn AudioNode {
        if self.context() != dest.context() {
            panic!("attempting to disconnect nodes from different contexts");
        }

        self.context().disconnect(self.id(), dest.id());

        dest
    }

    /// Disconnects all outgoing connections from the AudioNode.
    fn disconnect_all(&self) {
        self.context().disconnect_all(self.id());
    }

    /// The number of inputs feeding into the AudioNode. For source nodes, this will be 0.
    fn number_of_inputs(&self) -> u32;
    /// The number of outputs coming out of the AudioNode.
    fn number_of_outputs(&self) -> u32;

    /// Represents an enumerated value describing the way channels must be matched between the
    /// node's inputs and outputs.
    fn channel_count_mode(&self) -> ChannelCountMode {
        self.channel_config_raw().count_mode()
    }
    fn set_channel_count_mode(&self, v: ChannelCountMode) {
        self.channel_config_raw().set_count_mode(v)
    }
    /// Represents an enumerated value describing the meaning of the channels. This interpretation
    /// will define how audio up-mixing and down-mixing will happen.
    fn channel_interpretation(&self) -> ChannelInterpretation {
        self.channel_config_raw().interpretation()
    }
    fn set_channel_interpretation(&self, v: ChannelInterpretation) {
        self.channel_config_raw().set_interpretation(v)
    }
    /// Represents an integer used to determine how many channels are used when up-mixing and
    /// down-mixing connections to any inputs to the node.
    fn channel_count(&self) -> usize {
        self.channel_config_raw().count()
    }
    fn set_channel_count(&self, v: usize) {
        self.channel_config_raw().set_count(v)
    }
}

/// Interface of source nodes, controlling start and stop times.
/// The node will emit silence before it is started, and after it has ended.
pub trait AudioScheduledSourceNode {
    fn scheduler(&self) -> &Scheduler;

    /// Schedule playback start at this timestamp
    fn start_at(&self, start: f64) {
        self.scheduler().start_at(start)
    }

    /// Stop playback at this timestamp
    fn stop_at(&self, stop: f64) {
        self.scheduler().stop_at(stop)
    }

    /// Play immediately
    fn start(&self) {
        self.start_at(0.);
    }

    /// Stop immediately
    fn stop(&self) {
        self.stop_at(0.);
    }
}

/// Interface of source nodes, controlling pause/loop/offsets.
pub trait AudioControllableSourceNode {
    fn controller(&self) -> &Controller;

    fn loop_(&self) -> bool {
        self.controller().loop_()
    }

    fn set_loop(&self, loop_: bool) {
        self.controller().set_loop(loop_)
    }

    fn loop_start(&self) -> f64 {
        self.controller().loop_start()
    }

    fn set_loop_start(&self, loop_start: f64) {
        self.controller().set_loop_start(loop_start)
    }

    fn loop_end(&self) -> f64 {
        self.controller().loop_end()
    }

    fn set_loop_end(&self, loop_end: f64) {
        self.controller().set_loop_end(loop_end)
    }

    fn seek(&self, timestamp: f64) {
        self.controller().seek(timestamp)
    }
}

struct MediaStreamRenderer<R> {
    stream: R,
    scheduler: Scheduler,
    finished: bool,
}

impl<R> MediaStreamRenderer<R> {
    fn new(stream: R, scheduler: Scheduler) -> Self {
        Self {
            stream,
            scheduler,
            finished: false,
        }
    }
}

impl<R: MediaStream> AudioProcessor for MediaStreamRenderer<R> {
    fn process(
        &mut self,
        _inputs: &[crate::alloc::AudioBuffer],
        outputs: &mut [crate::alloc::AudioBuffer],
        _params: AudioParamValues,
        timestamp: f64,
        _sample_rate: SampleRate,
    ) {
        // single output node
        let output = &mut outputs[0];

        // todo, sub-quantum start/stop
        if !self.scheduler.is_active(timestamp) {
            output.make_silent();
            return;
        }

        match self.stream.next() {
            Some(Ok(buffer)) => {
                let channels = buffer.number_of_channels();
                output.set_number_of_channels(channels);
                output
                    .channels_mut()
                    .iter_mut()
                    .zip(buffer.channels())
                    .for_each(|(o, i)| o.copy_from_slice(i.as_slice()));
            }
            Some(Err(e)) if e.is::<BufferDepletedError>() => {
                log::debug!("media element buffer depleted");
                output.make_silent()
            }
            Some(Err(e)) => {
                log::warn!("Error playing audio stream: {}", e);
                self.finished = true; // halt playback
                output.make_silent()
            }
            None => {
                if !self.finished {
                    log::debug!("Stream finished");
                    self.finished = true;
                }
                output.make_silent()
            }
        }
    }

    fn tail_time(&self) -> bool {
        !self.finished
    }
}<|MERGE_RESOLUTION|>--- conflicted
+++ resolved
@@ -1,24 +1,19 @@
 //! The AudioNode interface and concrete types
+use std::f32::consts::PI;
 
 use crate::buffer::{ChannelConfig, ChannelCountMode, ChannelInterpretation};
 use crate::context::{AudioContextRegistration, AudioNodeId, BaseAudioContext};
 use crate::control::{Controller, Scheduler};
 use crate::media::MediaStream;
 use crate::process::{AudioParamValues, AudioProcessor};
-<<<<<<< HEAD
 use crate::{BufferDepletedError, SampleRate};
-=======
-use crate::{BufferDepletedError, SampleRate, BUFFER_SIZE};
-
-use crossbeam_channel::{self, Receiver, Sender};
+
 use lazy_static::lazy_static;
->>>>>>> 0a3d6139
 
 mod biquad_filter;
 pub use biquad_filter::*;
 mod oscillator;
 pub use oscillator::*;
-<<<<<<< HEAD
 mod destination;
 pub use destination::*;
 mod gain;
@@ -41,7 +36,6 @@
 pub use media_element::*;
 mod media_stream;
 pub use media_stream::*;
-=======
 mod stereo_panner;
 pub use stereo_panner::*;
 
@@ -63,7 +57,6 @@
         table
     };
 }
->>>>>>> 0a3d6139
 
 /// This interface represents audio sources, the audio destination, and intermediate processing
 /// modules.

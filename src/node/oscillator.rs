//! The oscillator control and renderer parts
#![warn(
    clippy::all,
    clippy::pedantic,
    clippy::nursery,
    clippy::perf,
    clippy::missing_docs_in_private_items
)]
use std::f32::consts::PI;
use std::fmt::Debug;
use std::sync::atomic::{AtomicU32, Ordering};
use std::sync::Arc;

use crate::alloc::ChannelData;
use crate::buffer::{ChannelConfig, ChannelConfigOptions};
use crate::context::{AsBaseAudioContext, AudioContextRegistration, AudioParamId};
use crate::control::Scheduler;
use crate::param::{AudioParam, AudioParamOptions};
use crate::process::{AudioParamValues, AudioProcessor};
use crate::SampleRate;

use crossbeam_channel::{self, Receiver, Sender};

<<<<<<< HEAD
use super::{AudioNode, AudioScheduledSourceNode, SINETABLE, TABLE_LENGTH_F32, TABLE_LENGTH_USIZE};
=======
use super::{AudioNode, AudioScheduledSourceNode};

/// Wavetable length as usize
const TABLE_LENGTH_USIZE: usize = 2048;
/// Wavetable length as f32
// 2048 casts without loss of precision cause its mantissa is 0b0
#[allow(clippy::cast_precision_loss)]
const TABLE_LENGTH_F32: f32 = TABLE_LENGTH_USIZE as f32;

// Compute one period sine wavetable of size TABLE_LENGTH
lazy_static! {
    static ref SINETABLE: Vec<f32> = {
        #[allow(clippy::cast_precision_loss)]
        // 0 through 2048 are cast without loss of precision
        let table: Vec<f32> = (0..TABLE_LENGTH_USIZE)
            .map(|x| ((x as f32) * 2.0 * PI * (1. / (TABLE_LENGTH_F32))).sin())
            .collect();
        table
    };
}
>>>>>>> d9a90c58

/// Options for constructing a periodic wave
pub struct PeriodicWaveOptions {
    /// The real parameter represents an array of cosine terms of Fourrier series.
    ///
    /// The first element (index 0) represents the DC-offset.
    /// This offset has to be given but will not be taken into account
    /// to build the custom periodic waveform.
    ///
    /// The following elements (index 1 and more) represent the fundamental and harmonics of the periodic waveform.
    pub real: Option<Vec<f32>>,
    /// The imag parameter represents an array of sine terms of Fourrier series.
    ///
    /// The first element (index 0) will not be taken into account
    /// to build the custom periodic waveform.
    ///
    /// The following elements (index 1 and more) represent the fundamental and harmonics of the periodic waveform.
    pub imag: Option<Vec<f32>>,
    /// By default PeriodicWave is build with normalization enabled (disable_normalization = false).
    /// In this case, a peak normalization is applied to the given custom periodic waveform.
    ///
    /// If disable_normalization is enabled (disable_normalization = true), the normalization is
    /// defined by the periodic waveform characteristics (img, and real fields).
    pub disable_normalization: Option<bool>,
}

/// `PeriodicWave` is a setup struct required to build
/// custom periodic waveform oscillator type.
#[derive(Debug, Clone)]
pub struct PeriodicWave {
    /// The real parameter represents an array of cosine terms of Fourrier series.
    ///
    /// The first element (index 0) represents the DC-offset.
    /// This offset has to be given but will not be taken into account
    /// to build the custom periodic waveform.
    ///
    /// The following elements (index 1 and more) represent the fundamental and harmonics of the periodic waveform.
    real: Vec<f32>,
    /// The imag parameter represents an array of sine terms of Fourrier series.
    ///
    /// The first element (index 0) will not be taken into account
    /// to build the custom periodic waveform.
    ///
    /// The following elements (index 1 and more) represent the fundamental and harmonics of the periodic waveform.
    imag: Vec<f32>,
    /// By default PeriodicWave is build with normalization enabled (disable_normalization = false).
    /// In this case, a peak normalization is applied to the given custom periodic waveform.
    ///
    /// If disable_normalization is enabled (disable_normalization = true), the normalization is
    /// defined by the periodic waveform characteristics (img, and real fields).
    disable_normalization: bool,
}

impl PeriodicWave {
    /// Returns a `PeriodicWave`
    ///
    /// # Arguments
    ///
    /// * `real` - The real parameter represents an array of cosine terms of Fourrier series.
    /// * `imag` - The imag parameter represents an array of sine terms of Fourrier series.
    /// * `constraints` - The constraints parameter specifies the normalization mode of the `PeriodicWave`
    ///
    /// # Panics
    ///
    /// Will panic if:
    ///
    /// * `real` is defined and its length is less than 2
    /// * `imag` is defined and its length is less than 2
    /// * `real` and `imag` are defined and theirs lengths are not equal
    /// * `PeriodicWave` is more than 8192 components
    ///
    /// # Example
    ///
    /// ```no_run
    ///    use web_audio_api::context::{AudioContext, AsBaseAudioContext};
    ///    use web_audio_api::node::{PeriodicWave, PeriodicWaveOptions};
    ///
    ///    let context = AudioContext::new();
    ///
    ///    let options = PeriodicWaveOptions {
    ///    real: Some(vec![0.,1.,1.]),
    ///    imag: Some(vec![0.,0.,0.]),
    ///    disable_normalization: Some(false),
    ///    };
    ///
    ///    let periodic_wave = PeriodicWave::new(&context, Some(options));
    /// ```
    ///
    pub fn new<C: AsBaseAudioContext>(_context: &C, options: Option<PeriodicWaveOptions>) -> Self {
        if let Some(PeriodicWaveOptions {
            real,
            imag,
            disable_normalization,
        }) = options
        {
            let (real, imag) = match (real, imag) {
                (Some(r), Some(i)) => {
                    assert!(
                        r.len() >= 2,
                        "RangeError: Real field length should be at least 2"
                    );
                    assert!(
                        i.len() >= 2,
                        "RangeError: Imag field length should be at least 2",
                    );
                    assert!(
                        // the specs gives this number as a lower bound
                        // it is implemented here as a upper bound to enable required casting
                        // without loss of precision
                        r.len() <= 8192,
                        "NotSupported: periodic wave of more than 8192 components"
                    );
                    assert!(
                        r.len() == i.len(),
                        "RangeError: Imag and real field length should be equal"
                    );
                    (r, i)
                }
                (Some(r), None) => {
                    assert!(
                        r.len() >= 2,
                        "RangeError: Real field length should be at least 2"
                    );
                    assert!(
                        // the specs gives this number as a lower bound
                        // it is implemented here as a upper bound to enable required casting
                        // without loss of precision
                        r.len() <= 8192,
                        "NotSupported: periodic wave of more than 8192 components"
                    );
                    let r_len = r.len();
                    (r, vec![0.; r_len])
                }
                (None, Some(i)) => {
                    assert!(
                        i.len() >= 2,
                        "RangeError: Real field length should be at least 2"
                    );
                    assert!(
                        i.len() <= 8192,
                        // the specs gives this number as a lower bound
                        // it is implemented here as a upper bound to enable required casting
                        // without loss of precision
                        "NotSupported: periodic wave of more than 8192 components"
                    );
                    let i_len = i.len();
                    (vec![0.; i_len], i)
                }
                _ => (vec![0.0, 1.0], vec![0., 0.]),
            };

            Self {
                real,
                imag,
                disable_normalization: disable_normalization.unwrap_or(false),
            }
        } else {
            Self {
                real: vec![0., 1.],
                imag: vec![0., 0.],
                disable_normalization: false,
            }
        }
    }
}

/// Options for constructing an `OscillatorNode`
#[derive(Debug)]
// the naming comes from the web audio specfication
#[allow(clippy::module_name_repetitions)]
pub struct OscillatorOptions {
    /// The shape of the periodic waveform
    pub type_: Option<OscillatorType>,
    /// The frequency of the fundamental frequency.
    pub frequency: Option<f32>,
    /// A detuning value (in cents) which will offset the frequency by the given amount.
    pub detune: Option<f32>,
    /// channel config options
    pub channel_config: Option<ChannelConfigOptions>,
    /// The PeriodicWave for the OscillatorNode
    /// If this is specified, then any valid value for type is ignored;
    /// it is treated as if "custom" were specified.
    pub periodic_wave: Option<PeriodicWave>,
}

impl Default for OscillatorOptions {
    fn default() -> Self {
        Self {
            type_: Some(OscillatorType::default()),
            frequency: Some(440.),
            detune: Some(0.),
            channel_config: Some(ChannelConfigOptions::default()),
            periodic_wave: None,
        }
    }
}

/// Waveform of an oscillator
#[derive(Debug, Copy, Clone, PartialEq)]
// the naming comes from the web audio specfication
#[allow(clippy::module_name_repetitions)]
pub enum OscillatorType {
    /// Sine wave
    Sine,
    /// Square wave
    Square,
    /// Sawtooth wave
    Sawtooth,
    /// Triangle wave
    Triangle,
    /// type used when periodic_wave is specified
    Custom,
}

impl Default for OscillatorType {
    fn default() -> Self {
        Self::Sine
    }
}

impl From<u32> for OscillatorType {
    fn from(i: u32) -> Self {
        use OscillatorType::{Custom, Sawtooth, Sine, Square, Triangle};

        match i {
            0 => Sine,
            1 => Square,
            2 => Sawtooth,
            3 => Triangle,
            4 => Custom,
            _ => unreachable!(),
        }
    }
}

/// Message types used to communicate between [`OscillatorNode`] and [`OscillatorRenderer`]
enum OscMsg {
    /// represents all data required to build a periodic wave processing
    PeriodicWaveMsg {
        /// `computed_freq` is computed from `frequency` and `detune`
        computed_freq: f32,
        /// wavetable computed at runtime and following periodic wave charateristics
        dyn_wavetable: Vec<f32>,
        /// Peak normalization factor to apply to output
        /// if `disable_normalization` is set to false
        norm_factor: f32,
        /// if set to false, normalization factor is applied
        disable_normalization: bool,
    },
}

/// Audio source generating a periodic waveform
// the naming comes from the web audio specfication
#[allow(clippy::module_name_repetitions)]
pub struct OscillatorNode {
    /// Represents the node instance and its associated audio context
    registration: AudioContextRegistration,
    /// Infos about audio node channel configuration
    channel_config: ChannelConfig,
    /// Sample rate (equals to audio context sample rate)
    sample_rate: f32,
    /// The frequency of the fundamental frequency.
    frequency: AudioParam,
    /// A detuning value (in cents) which will offset the frequency by the given amount.
    detune: AudioParam,
    /// Waveform of an oscillator
    type_: Arc<AtomicU32>,
    /// starts and stops Oscillator audio streams
    scheduler: Scheduler,
    /// channel between control and renderer parts (sender part)
    sender: Sender<OscMsg>,
}

impl AudioScheduledSourceNode for OscillatorNode {
    fn scheduler(&self) -> &Scheduler {
        &self.scheduler
    }
}

impl AudioNode for OscillatorNode {
    fn registration(&self) -> &AudioContextRegistration {
        &self.registration
    }

    fn channel_config_raw(&self) -> &ChannelConfig {
        &self.channel_config
    }

    /// `OscillatorNode` is a source node. A source node is by definition with no input
    fn number_of_inputs(&self) -> u32 {
        0
    }

    /// `OscillatorNode` is a mono source node.
    fn number_of_outputs(&self) -> u32 {
        1
    }
}

impl OscillatorNode {
    /// Returns an `OscillatorNode`
    ///
    /// # Arguments:
    ///
    /// * `context` - The `AudioContext`
    /// * `options` - The Oscillatoroptions
    pub fn new<C: AsBaseAudioContext>(context: &C, options: Option<OscillatorOptions>) -> Self {
        context.base().register(move |registration| {
            // Cannot guarantee that the cast is safe for all possible sample rate
            // cast without loss of precision for usual sample rates
            #[allow(clippy::cast_precision_loss)]
            let sample_rate = context.base().sample_rate().0 as f32;
            let nyquist = sample_rate / 2.;
            let default_freq = 440.;
            let default_det = 0.;

            let OscillatorOptions {
                type_,
                frequency,
                detune,
                channel_config,
                periodic_wave,
            } = options.unwrap_or_default();

            // frequency audio parameter
            let freq_param_opts = AudioParamOptions {
                min_value: -nyquist,
                max_value: nyquist,
                default_value: default_freq,
                automation_rate: crate::param::AutomationRate::A,
            };
            let (f_param, f_proc) = context
                .base()
                .create_audio_param(freq_param_opts, registration.id());
            f_param.set_value(frequency.unwrap_or(default_freq));

            // detune audio parameter
            let det_param_opts = AudioParamOptions {
                min_value: -153_600.,
                max_value: 153_600.,
                default_value: default_det,
                automation_rate: crate::param::AutomationRate::A,
            };
            let (det_param, det_proc) = context
                .base()
                .create_audio_param(det_param_opts, registration.id());
            det_param.set_value(detune.unwrap_or(default_det));

            // if Periodic wave is defined, the oscillator type is custom
            // and options.type is ignored (following the specs)
            let type_ = if periodic_wave.is_some() {
                Arc::new(AtomicU32::new(OscillatorType::Custom as u32))
            } else {
                Arc::new(AtomicU32::new(type_.unwrap_or(OscillatorType::Sine) as u32))
            };

            let scheduler = Scheduler::new();

            let (sender, receiver) = crossbeam_channel::bounded(0);

            let computed_freq = default_freq * (default_det / 1200.).exp2();

            let config = OscRendererConfig {
                type_: type_.clone(),
                frequency: f_proc,
                detune: det_proc,
                scheduler: scheduler.clone(),
                receiver,
                computed_freq,
                sample_rate,
                periodic_wave,
            };
            let renderer = OscillatorRenderer::new(config);

            let node = Self {
                registration,
                channel_config: channel_config.unwrap_or_default().into(),
                sample_rate,
                frequency: f_param,
                detune: det_param,
                type_,
                scheduler,
                sender,
            };

            (node, Box::new(renderer))
        })
    }

    /// Returns the frequency audio parameter
    /// The oscillator frequency is calculated as follow:
    /// frequency * 2^(detune/1200)
    #[must_use]
    pub const fn frequency(&self) -> &AudioParam {
        &self.frequency
    }

    /// Returns the detune audio parameter. detune unity is cents.
    /// The oscillator frequency is calculated as follow:
    /// frequency * 2^(detune/1200)
    #[must_use]
    pub const fn detune(&self) -> &AudioParam {
        &self.detune
    }

    /// Returns the `computedOscFrequency` which is the oscillator frequency.
    fn computed_freq(&self) -> f32 {
        let frequency = self.frequency().value();
        let detune = self.detune().value();
        frequency * (detune / 1200.).exp2()
    }

    /// Returns the oscillator type
    #[must_use]
    pub fn type_(&self) -> OscillatorType {
        self.type_.load(Ordering::SeqCst).into()
    }

    /// set the oscillator type
    ///
    /// # Arguments
    ///
    /// * `type_` - oscillator type (sine,square,triangle,sawtooth, and custom)
    ///
    /// # Panics
    ///
    /// Will panic if:
    ///
    /// * `type_` is `OscillatorType::Custom`
    pub fn set_type(&self, type_: OscillatorType) {
        assert_ne!(
            type_,
            OscillatorType::Custom,
            "InvalidStateError: Custom type cannot be set manually"
        );

        // if periodic wave is specified, type_ changes are should be ignored
        // by specs definition
        if self.type_.load(Ordering::SeqCst) == OscillatorType::Custom as u32 {
            return;
        }

        self.type_.store(type_ as u32, Ordering::SeqCst);
    }

    /// set the oscillator type to any `OscillatorType` variant.
    /// This private function is used internally. To modify `OscillatorNode` type,
    /// you should use the public function `set_type`
    ///
    /// # Arguments
    ///
    /// * `type_` - oscillator type (sine,square,triangle,sawtooth, and custom)
    fn change_type(&self, type_: OscillatorType) {
        self.type_.store(type_ as u32, Ordering::SeqCst);
    }

    /// set the oscillator type to custom and generate
    /// a perdioc waveform following the `PeriodicWave` characteristics
    pub fn set_periodic_wave(&mut self, periodic_wave: PeriodicWave) {
        // The oscillator type is set to custom following the spec
        self.change_type(OscillatorType::Custom);

        let PeriodicWave {
            real,
            imag,
            disable_normalization,
        } = periodic_wave;

        let mut cplxs = Vec::with_capacity(real.len());
        let mut norms = Vec::with_capacity(real.len());
        let mut phases = Vec::with_capacity(real.len());
        let mut incr_phases = Vec::with_capacity(real.len());
        let mut interpol_ratios = Vec::with_capacity(real.len());

        // update cplxs
        for cplx in real.into_iter().zip(imag) {
            cplxs.push(cplx);
        }

        let computed_freq = self.computed_freq();

        for (idx, (real, img)) in cplxs.iter().enumerate() {
            // update norms
            norms.push((f32::powi(*real, 2_i32) + f32::powi(*img, 2_i32)).sqrt());

            // update phases
            let phase = f32::atan2(*img, *real);
            if phase < 0. {
                phases.push(2.0_f32.mul_add(PI, phase) * (TABLE_LENGTH_F32 / (2.0 * PI)));
            } else {
                phases.push(phase * (TABLE_LENGTH_F32 / (2.0 * PI)));
            }

            // update incr_phases
            // 0 through max value 8192 casts without loss of precision
            #[allow(clippy::cast_precision_loss)]
            incr_phases.push(TABLE_LENGTH_F32 * idx as f32 * (computed_freq / self.sample_rate));
        }

        // update interpol_ratios
        for incr_phase in &incr_phases {
            interpol_ratios.push((incr_phase - incr_phase.round()).abs());
        }

        // generate the wavetable following periodic wave characteristics
        let dyn_wavetable =
            Self::generate_wavetable(&norms, &mut phases, &incr_phases, &interpol_ratios);

        // update norm_factor
        let norm_factor = Self::norm_factor(&dyn_wavetable);

        self.sender
            .send(OscMsg::PeriodicWaveMsg {
                computed_freq,
                dyn_wavetable,
                norm_factor,
                disable_normalization,
            })
            .expect("Sending periodic wave to the node renderer failed");
    }

    /// Generate the wavetable
    ///
    /// # Arguments
    ///
    /// * `norms` - the norm of each harmonics
    /// * `phases` - the phase of each harmonics
    /// * `incr_phases` - the phase to increment of each harmonics
    /// * `interpol_ratios` - the interpolation ratio of each harmonics used by linear interpolation
    fn generate_wavetable(
        norms: &[f32],
        phases: &mut [f32],
        incr_phases: &[f32],
        interpol_ratios: &[f32],
    ) -> Vec<f32> {
        let mut buffer = Vec::new();

        while phases[1] <= TABLE_LENGTH_F32 {
            let mut sample = 0.0;
            for i in 1..phases.len() {
                let gain = norms[i];
                let phase = phases[i];
                let incr_phase = incr_phases[i];
                let mu = interpol_ratios[i];
                // truncation is desired
                #[allow(clippy::cast_possible_truncation)]
                // phase + incr_phase is always positive
                #[allow(clippy::cast_sign_loss)]
                let idx = (phase + incr_phase) as usize;
                let inf_idx = idx % TABLE_LENGTH_USIZE;
                let sup_idx = (idx + 1) % TABLE_LENGTH_USIZE;
                // Linear interpolation
                sample += SINETABLE[inf_idx].mul_add(1. - mu, SINETABLE[sup_idx] * mu) * gain;
                phases[i] = phase + incr_phase;
            }

            buffer.push(sample);
        }

        buffer
    }

    /// Compute the normalization factor
    ///
    /// The normalization factor is applied as a gain to the periodic wave
    /// to normalize the signal peak amplitude in the interval [-1.0,1.0].
    ///
    /// # Arguments
    ///
    /// * `buffer` - the wavetable generated from periodic wave charateristics
    fn norm_factor(buffer: &[f32]) -> f32 {
        1. / buffer
            .iter()
            .copied()
            .reduce(f32::max)
            .expect("Maximum value not found")
    }
}

/// States relative to Sine `OscillatorType`
struct SineState {
    /// linear interpolation ratio
    interpol_ratio: f32,
    /// if set to true, requires sine parameters to be initialized  
    needs_init: bool,
}

/// States relative to Triangle `OscillatorType`
struct TriangleState {
    /// this memory state is used in the leaky integrator
    last_output: f32,
}

/// States relative to Custom `OscillatorType`
struct PeriodicState {
    /// incremental phase for each harmonics
    incr_phases: Vec<f32>,
    /// linear interpolation ratio for each harmonics
    interpol_ratios: Vec<f32>,
    /// Peak normalization factor
    norm_factor: Option<f32>,
    /// if set to false, apply `norm_factor`
    disable_normalization: bool,
    /// States required to generate the periodic wavetable
    wavetable: WavetableState,
}

/// States required to generate the periodic wavetable
struct WavetableState {
    /// dynamic wavetable
    /// computes each time periodic wave paramaters change
    dyn_table: Vec<f32>,
    /// current phase of the oscillator
    phase: f32,
    /// phase amount to add to the oscillator phase
    /// which generates an output at `computed_freq` frequency
    incr_phase: f32,
    /// frequency for which `WavetableState` has been computed
    ref_freq: f32,
}

/// Rendering component of the oscillator node
struct OscillatorRenderer {
    /// The shape of the periodic waveform
    type_: Arc<AtomicU32>,
    /// The frequency of the fundamental frequency.
    frequency: AudioParamId,
    /// A detuning value (in cents) which will offset the frequency by the given amount.
    detune: AudioParamId,
    /// starts and stops oscillator audio streams
    scheduler: Scheduler,
    /// channel between control and renderer parts (receiver part)
    receiver: Receiver<OscMsg>,
    /// `computed_freq` is precomputed from `frequency` and `detune`
    computed_freq: f32,
    /// channel between control and renderer parts (sender part)
    sample_rate: f32,
    /// current phase of the oscillator
    phase: f32,
    /// phase amount to add to phase at each tick
    incr_phase: f32,
    /// states required to build a sine wave
    sine: SineState,
    /// states required to build a triangle wave
    triangle: TriangleState,
    /// states required to build a custom oscillator
    periodic: PeriodicState,
}

impl AudioProcessor for OscillatorRenderer {
    fn process(
        &mut self,
        _inputs: &[crate::alloc::AudioBuffer],
        outputs: &mut [crate::alloc::AudioBuffer],
        params: AudioParamValues,
        timestamp: f64,
        _sample_rate: SampleRate,
    ) {
        // single output node
        let output = &mut outputs[0];

        // re-use previous buffer
        output.force_mono();

        // todo, sub-quantum start/stop
        if !self.scheduler.is_active(timestamp) {
            output.make_silent();
            return;
        }

        let freq_values = params.get(&self.frequency);

        let det_values = params.get(&self.detune);

        let mut computed_freqs: [f32; 128] = [0.; 128];

        if det_values
            .windows(2)
            .all(|w| (w[0] - w[1]).abs() < 0.000_001)
        {
            let d = (det_values[0] / 1200.).exp2();
            for (i, f) in freq_values.iter().enumerate() {
                computed_freqs[i] = f * d;
            }
        } else {
            for (i, (f, d)) in freq_values.iter().zip(det_values).enumerate() {
                computed_freqs[i] = f * (d / 1200.).exp2();
            }
        }

        let type_ = self.type_.load(Ordering::SeqCst).into();

        let buffer = output.channel_data_mut(0);

        // check if any message was send from the control thread
        if let Ok(msg) = self.receiver.try_recv() {
            match msg {
                OscMsg::PeriodicWaveMsg {
                    computed_freq,
                    dyn_wavetable,
                    norm_factor,
                    disable_normalization,
                } => self.set_periodic_wave(
                    computed_freq,
                    dyn_wavetable,
                    norm_factor,
                    disable_normalization,
                ),
            }
        }

        self.generate_output(type_, buffer, &computed_freqs[..]);
    }

    fn tail_time(&self) -> bool {
        true
    }
}

/// Helper struct which regroups all parameters
/// required to build `OscillatorRenderer`
struct OscRendererConfig {
    /// The shape of the periodic waveform
    type_: Arc<AtomicU32>,
    /// The frequency of the fundamental frequency.
    frequency: AudioParamId,
    /// A detuning value (in cents) which will offset the frequency by the given amount.
    detune: AudioParamId,
    /// starts and stops oscillator audio streams
    scheduler: Scheduler,
    /// channel between control and renderer parts (receiver part)
    receiver: Receiver<OscMsg>,
    /// `computed_freq` is precomputed from `frequency` and `detune`
    computed_freq: f32,
    /// channel between control and renderer parts (sender part)
    sample_rate: f32,
    /// The PeriodicWave for the OscillatorNode
    /// If this is specified, then any valid value for type is ignored;
    /// it is treated as if "custom" were specified.
    periodic_wave: Option<PeriodicWave>,
}

impl OscillatorRenderer {
    /// Creates an `OscillatorRenderer`
    ///
    /// # Arguments
    ///
    /// * `context` - Audio context in which the node will live
    /// * `options` - node options
    fn new(config: OscRendererConfig) -> Self {
        let OscRendererConfig {
            type_,
            frequency,
            detune,
            scheduler,
            receiver,
            computed_freq,
            sample_rate,
            periodic_wave,
        } = config;
        let incr_phase = computed_freq / sample_rate;
        let interpol_ratio = (incr_phase - incr_phase.floor()) * TABLE_LENGTH_F32;

        let PeriodicWave {
            real,
            imag,
            disable_normalization,
        } = if let Some(p_w) = periodic_wave {
            p_w
        } else {
            PeriodicWave {
                real: vec![0., 1.],
                imag: vec![0., 0.],
                disable_normalization: false,
            }
        };

        let cplxs: Vec<(f32, f32)> = real.iter().zip(&imag).map(|(&r, &i)| (r, i)).collect();

        let norms: Vec<f32> = cplxs
            .iter()
            .map(|(r, i)| (f32::powi(*r, 2_i32) + f32::powi(*i, 2_i32)).sqrt())
            .collect();

        let mut phases: Vec<f32> = cplxs
            .iter()
            .map(|(r, i)| {
                let phase = f32::atan2(*i, *r);
                if phase < 0. {
                    2.0_f32.mul_add(PI, phase) * (TABLE_LENGTH_F32 / (2.0 * PI))
                } else {
                    phase * (TABLE_LENGTH_F32 / (2.0 * PI))
                }
            })
            .collect();

        // 0 through max value 8192 casts without loss of precision
        #[allow(clippy::cast_precision_loss)]
        let incr_phases: Vec<f32> = cplxs
            .iter()
            .enumerate()
            .map(|(idx, _)| TABLE_LENGTH_F32 * idx as f32 * (computed_freq / sample_rate))
            .collect();

        let interpol_ratios: Vec<f32> = incr_phases
            .iter()
            .map(|incr_phase| incr_phase - incr_phase.floor())
            .collect();

        let mut periodic_wavetable = Vec::with_capacity(2048);

        Self::generate_wavetable(
            &norms,
            &mut phases,
            &incr_phases,
            &interpol_ratios,
            &mut periodic_wavetable,
        );

        let norm_factor = if disable_normalization {
            None
        } else {
            let norm_factor = Self::norm_factor(&periodic_wavetable);
            Some(norm_factor)
        };

        Self {
            type_,
            frequency,
            detune,
            scheduler,
            receiver,
            computed_freq,
            sample_rate,
            phase: 0.0,
            incr_phase,
            sine: SineState {
                interpol_ratio,
                needs_init: true,
            },
            triangle: TriangleState { last_output: 0.0 },
            periodic: PeriodicState {
                incr_phases,
                interpol_ratios,
                norm_factor,
                disable_normalization,
                wavetable: WavetableState {
                    dyn_table: periodic_wavetable,
                    phase: 0.,
                    incr_phase: 1.,
                    ref_freq: computed_freq,
                },
            },
        }
    }

    /// set periodic states
    ///
    /// # Arguments
    ///
    /// * `ref_freq` - the `computedOscFrequency` used to build the wavetable
    /// * `dyn_wavetable` - wavetable following periodic wave characteristics
    /// * `norm_factor` - normalization factor applied when `disable_normalization` is false
    /// * `disable_normalization` - disable normalization. If false, the peak amplitude signal is 1.0
    fn set_periodic_wave(
        &mut self,
        ref_freq: f32,
        dyn_wavetable: Vec<f32>,
        norm_factor: f32,
        disable_normalization: bool,
    ) {
        self.periodic.wavetable.ref_freq = ref_freq;
        self.periodic.wavetable.dyn_table = dyn_wavetable;
        self.periodic.norm_factor = Some(norm_factor);
        self.periodic.disable_normalization = disable_normalization;
    }

    /// Compute params at each audio sample for the following oscillator type:
    /// * sine
    /// * sawtooth
    /// * triangle
    /// * and square
    #[inline]
    fn arate_params(&mut self, type_: OscillatorType, computed_freq: f32) {
        // No need to compute if frequency has not changed
        if type_ == OscillatorType::Sine {
            if self.sine.needs_init {
                self.sine.needs_init = false;
                self.incr_phase = computed_freq / self.sample_rate * TABLE_LENGTH_F32;
            }
            if (self.computed_freq - computed_freq).abs() < 0.01 {
                return;
            }
            self.computed_freq = computed_freq;
            self.incr_phase = computed_freq / self.sample_rate * TABLE_LENGTH_F32;
        }
        if (self.computed_freq - computed_freq).abs() < 0.01 {
            return;
        }
        self.computed_freq = computed_freq;
        self.incr_phase = computed_freq / self.sample_rate;
    }

    /// Compute params at each audio sample for the custom oscillator type
    #[inline]
    fn arate_periodic_params(&mut self, new_comp_freq: f32) {
        // No need to compute if frequency has not changed
        if (self.computed_freq - new_comp_freq).abs() < 0.01 {
            return;
        }

        for incr_phase in &mut self.periodic.incr_phases {
            *incr_phase *= new_comp_freq / self.computed_freq;
        }

        for (r, incr_ph) in self
            .periodic
            .interpol_ratios
            .iter_mut()
            .zip(self.periodic.incr_phases.iter())
        {
            *r = incr_ph - incr_ph.floor();
        }

        self.periodic.wavetable.incr_phase = new_comp_freq / self.periodic.wavetable.ref_freq;
        self.computed_freq = new_comp_freq;
    }

    /// generate the audio data according to the oscillator type and frequency parameters
    /// buffer is filled with the generated audio data.
    ///
    /// # Arguments
    ///
    /// * `type_` - oscillator type (sine,sawtooth,triangle,square, or custom)
    /// * `buffer` - audio output buffer
    /// * `freq_values` - frequencies at which each sample should be generated
    #[inline]
    fn generate_output(
        &mut self,
        type_: OscillatorType,
        buffer: &mut ChannelData,
        freq_values: &[f32],
    ) {
        match type_ {
            OscillatorType::Sine => self.generate_sine(type_, buffer, freq_values),
            OscillatorType::Square => self.generate_square(type_, buffer, freq_values),
            OscillatorType::Sawtooth => self.generate_sawtooth(type_, buffer, freq_values),
            OscillatorType::Triangle => self.generate_triangle(type_, buffer, freq_values),
            OscillatorType::Custom => self.generate_custom(buffer, freq_values),
        }
    }

    /// generate the audio data when oscillator is of type sine
    /// buffer is filled with the sine audio data.
    ///
    /// # Arguments
    ///
    /// * `type_` - oscillator type (sine,sawtooth,triangle,square, or custom)
    /// * `buffer` - audio output buffer
    /// * `freq_values` - frequencies at which each sample should be generated
    #[inline]
    fn generate_sine(
        &mut self,
        type_: OscillatorType,
        buffer: &mut ChannelData,
        freq_values: &[f32],
    ) {
        for (o, &computed_freq) in buffer.iter_mut().zip(freq_values) {
            self.arate_params(type_, computed_freq);
            // truncation is desired
            #[allow(clippy::cast_possible_truncation)]
            // phase is always positive
            #[allow(clippy::cast_sign_loss)]
            let inf_idx = self.phase as usize;
            let sup_idx = (inf_idx + 1) % TABLE_LENGTH_USIZE;

            // Linear interpolation
            *o = SINETABLE[inf_idx].mul_add(
                1. - self.sine.interpol_ratio,
                SINETABLE[sup_idx] * self.sine.interpol_ratio,
            );

            // Optimized float modulo op
            self.phase = if self.phase + self.incr_phase >= TABLE_LENGTH_F32 {
                (self.phase + self.incr_phase) - TABLE_LENGTH_F32
            } else {
                self.phase + self.incr_phase
            };
        }
    }

    /// generate the audio data when oscillator is of type sawtooth
    /// buffer is filled with the sawtooth audio data.
    ///
    /// # Arguments
    ///
    /// * `type_` - oscillator type (sine,sawtooth,triangle,square, or custom)
    /// * `buffer` - audio output buffer
    /// * `freq_values` - frequencies at which each sample should be generated
    #[inline]
    fn generate_sawtooth(
        &mut self,
        type_: OscillatorType,
        buffer: &mut ChannelData,
        freq_values: &[f32],
    ) {
        for (o, &computed_freq) in buffer.iter_mut().zip(freq_values) {
            self.arate_params(type_, computed_freq);
            let mut sample = (2.0 * self.phase) - 1.0;
            sample -= self.poly_blep(self.phase);

            // Optimized float modulo op
            self.phase += self.incr_phase;
            while self.phase >= 1. {
                self.phase -= 1.;
            }

            *o = sample;
        }
    }

    /// generate the audio data when oscillator is of type square
    /// buffer is filled with the square audio data.
    ///
    /// # Arguments
    ///
    /// * `type_` - oscillator type (sine,sawtooth,triangle,square, or custom)
    /// * `buffer` - audio output buffer
    /// * `freq_values` - frequencies at which each sample should be generated
    #[inline]
    fn generate_square(
        &mut self,
        type_: OscillatorType,
        buffer: &mut ChannelData,
        freq_values: &[f32],
    ) {
        for (o, &computed_freq) in buffer.iter_mut().zip(freq_values) {
            self.arate_params(type_, computed_freq);
            let mut sample = if self.phase <= 0.5 { 1.0 } else { -1.0 };

            sample += self.poly_blep(self.phase);

            // Optimized float modulo op
            let mut shift_phase = self.phase + 0.5;
            while shift_phase >= 1. {
                shift_phase -= 1.;
            }
            sample -= self.poly_blep(shift_phase);

            // Optimized float modulo op
            self.phase += self.incr_phase;
            while self.phase >= 1. {
                self.phase -= 1.;
            }
            *o = sample;
        }
    }

    /// generate the audio data when oscillator is of type triangle
    /// buffer is filled with the triangle audio data.
    ///
    /// # Arguments
    ///
    /// * `type_` - oscillator type (sine,sawtooth,triangle,square, or custom)
    /// * `buffer` - audio output buffer
    /// * `freq_values` - frequencies at which each sample should be generated
    #[inline]
    fn generate_triangle(
        &mut self,
        type_: OscillatorType,
        buffer: &mut ChannelData,
        freq_values: &[f32],
    ) {
        for (o, &computed_freq) in buffer.iter_mut().zip(freq_values) {
            self.arate_params(type_, computed_freq);
            let mut sample = if self.phase <= 0.5 { 1.0 } else { -1.0 };

            sample += self.poly_blep(self.phase);

            // Optimized float modulo op
            let mut shift_phase = self.phase + 0.5;
            while shift_phase >= 1. {
                shift_phase -= 1.;
            }
            sample -= self.poly_blep(shift_phase);

            // Optimized float modulo op
            self.phase += self.incr_phase;
            while self.phase >= 1. {
                self.phase -= 1.;
            }

            // Leaky integrator: y[n] = A * x[n] + (1 - A) * y[n-1]
            // Classic integration cannot be used due to float errors accumulation over execution time
            sample = self
                .incr_phase
                .mul_add(sample, (1.0 - self.incr_phase) * self.triangle.last_output);
            self.triangle.last_output = sample;

            // Normalized amplitude into intervall [-1.0,1.0]
            *o = sample * 4.;
        }
    }

    /// generate the audio data when oscillator is of type custom
    /// buffer is filled with the periodic waveform audio data.
    ///
    /// # Arguments
    ///
    /// * `type_` - oscillator type (sine,sawtooth,triangle,square, or custom)
    /// * `buffer` - audio output buffer
    /// * `freq_values` - frequencies at which each sample should be generated
    #[inline]
    fn generate_custom(&mut self, output: &mut ChannelData, freq_values: &[f32]) {
        for (o, &computed_freq) in output.iter_mut().zip(freq_values) {
            self.arate_periodic_params(computed_freq);

            let phase = self.periodic.wavetable.phase;
            let incr_phase = self.periodic.wavetable.incr_phase;
            let table_len = self.periodic.wavetable.dyn_table.len();

            // 2048 casts without loss of precision
            #[allow(clippy::cast_precision_loss)]
            let table_len_f32 = table_len as f32;
            let buffer = &self.periodic.wavetable.dyn_table;
            // truncation is desired
            #[allow(clippy::cast_possible_truncation)]
            // phase is always positive
            #[allow(clippy::cast_sign_loss)]
            let inf_idx = phase as usize;
            let sup_idx = (inf_idx + 1) % table_len;
            let interpol_ratio = phase - phase.trunc();

            *o = (1.0 - interpol_ratio).mul_add(buffer[inf_idx], interpol_ratio * buffer[sup_idx]);

            // Update phase with optimized float modulo op
            self.periodic.wavetable.phase = if phase + incr_phase >= table_len_f32 {
                (phase + incr_phase) - table_len_f32
            } else {
                phase + incr_phase
            };
        }
    }

    /// Generate the wavetable
    ///
    /// # Arguments
    ///
    /// * `norms` - the norm of each harmonics
    /// * `phases` - the phase of each harmonics
    /// * `incr_phases` - the phase to increment of each harmonics
    /// * `interpol_ratios` - the interpolation ratio of each harmonics used by linear interpolatio
    /// * `buffer` - the buffer is filled with generated wavetable data (avoid allocation)
    #[inline]
    fn generate_wavetable(
        norms: &[f32],
        phases: &mut [f32],
        incr_phases: &[f32],
        interpol_ratios: &[f32],
        buffer: &mut Vec<f32>,
    ) {
        buffer.clear();

        while phases[1] <= TABLE_LENGTH_F32 {
            let mut sample = 0.0;
            for i in 1..phases.len() {
                let gain = norms[i];
                let phase = phases[i];
                let incr_phase = incr_phases[i];
                let mu = interpol_ratios[i];
                // truncation is desired
                #[allow(clippy::cast_possible_truncation)]
                // phase + incr_phase is always positive
                #[allow(clippy::cast_sign_loss)]
                let idx = (phase + incr_phase) as usize;
                let inf_idx = idx % TABLE_LENGTH_USIZE;
                let sup_idx = (idx + 1) % TABLE_LENGTH_USIZE;
                // Linear interpolation
                sample += SINETABLE[inf_idx].mul_add(1. - mu, SINETABLE[sup_idx] * mu) * gain;
                phases[i] = phase + incr_phase;
            }

            buffer.push(sample);
        }
    }

    /// normalizes the given buffer
    fn norm_factor(buffer: &[f32]) -> f32 {
        1. / buffer
            .iter()
            .copied()
            .reduce(f32::max)
            .expect("Maximum value not found")
    }

    /// computes the `polyBLEP` corrections to apply to aliasing signal
    ///
    /// `polyBLEP` stands for `polyBandLimitedstEP`
    fn poly_blep(&self, mut t: f32) -> f32 {
        let dt = self.incr_phase;
        if t < dt {
            t /= dt;
            t + t - t * t - 1.0
        } else if t > 1.0 - dt {
            t = (t - 1.0) / dt;
            t.mul_add(t, t) + t + 1.0
        } else {
            0.0
        }
    }
}

#[cfg(test)]
mod tests {

    use float_eq::assert_float_eq;

    use super::{PeriodicWave, PeriodicWaveOptions};
    use crate::{
        context::{AsBaseAudioContext, AudioContext, OfflineAudioContext},
        node::{
            AudioNode, AudioScheduledSourceNode, OscillatorNode, OscillatorOptions, OscillatorType,
        },
        snapshot, SampleRate,
    };

    const LENGTH: usize = 555;

    #[test]
    #[should_panic]
    fn fails_to_build_when_real_is_too_short() {
        let context = AudioContext::new();

        let options = PeriodicWaveOptions {
            real: Some(vec![0.]),
            imag: Some(vec![0., 0., 0.]),
            disable_normalization: Some(false),
        };

        let _periodic_wave = PeriodicWave::new(&context, Some(options));
    }

    #[test]
    #[should_panic]
    fn fails_to_build_when_only_real_is_defined_and_too_short() {
        let context = AudioContext::new();

        let options = PeriodicWaveOptions {
            real: Some(vec![0.]),
            imag: None,
            disable_normalization: Some(false),
        };

        let _periodic_wave = PeriodicWave::new(&context, Some(options));
    }

    #[test]
    #[should_panic]
    fn fails_to_build_when_imag_is_too_short() {
        let context = AudioContext::new();

        let options = PeriodicWaveOptions {
            real: Some(vec![0., 0., 0.]),
            imag: Some(vec![0.]),
            disable_normalization: Some(false),
        };

        let _periodic_wave = PeriodicWave::new(&context, Some(options));
    }

    #[test]
    #[should_panic]
    fn fails_to_build_when_only_imag_is_defined_and_too_short() {
        let context = AudioContext::new();

        let options = PeriodicWaveOptions {
            real: None,
            imag: Some(vec![0.]),
            disable_normalization: Some(false),
        };

        let _periodic_wave = PeriodicWave::new(&context, Some(options));
    }

    #[test]
    #[should_panic]
    fn fails_to_build_when_imag_and_real_not_equal_length() {
        let context = AudioContext::new();

        let options = PeriodicWaveOptions {
            real: Some(vec![0., 0., 0.]),
            imag: Some(vec![0., 0.]),
            disable_normalization: Some(false),
        };

        let _periodic_wave = PeriodicWave::new(&context, Some(options));
    }

    #[test]
    #[should_panic]
    fn fails_to_build_when_imag_and_real_are_more_than_8192_comps() {
        let context = AudioContext::new();

        let options = PeriodicWaveOptions {
            real: Some(vec![0.; 8193]),
            imag: Some(vec![0.; 8193]),
            disable_normalization: Some(false),
        };

        let _periodic_wave = PeriodicWave::new(&context, Some(options));
    }

    #[test]
    #[should_panic]
    fn fails_to_build_when_real_is_more_than_8192_comps() {
        let context = AudioContext::new();

        let options = PeriodicWaveOptions {
            real: Some(vec![0.; 8193]),
            imag: None,
            disable_normalization: Some(false),
        };

        let _periodic_wave = PeriodicWave::new(&context, Some(options));
    }

    #[test]
    #[should_panic]
    fn fails_to_build_when_imag_is_more_than_8192_comps() {
        let context = AudioContext::new();

        let options = PeriodicWaveOptions {
            real: None,
            imag: Some(vec![0.; 8193]),
            disable_normalization: Some(false),
        };

        let _periodic_wave = PeriodicWave::new(&context, Some(options));
    }

    #[test]
    fn assert_default_periodic_options() {
        let context = AudioContext::new();

        let options = PeriodicWaveOptions {
            real: None,
            imag: None,
            disable_normalization: None,
        };

        let periodic_wave = PeriodicWave::new(&context, Some(options));

        // the default has to be a sine signal
        assert_float_eq!(periodic_wave.real, vec![0., 1.], ulps_all <= 0);
        assert_float_eq!(periodic_wave.imag, vec![0., 0.], ulps_all <= 0);
        assert!(!periodic_wave.disable_normalization);
    }

    #[test]
    fn assert_osc_default_build_with_factory_func() {
        let default_freq = 440.;
        let default_det = 0.;
        let default_type = OscillatorType::Sine;

        let context = OfflineAudioContext::new(2, LENGTH, SampleRate(44_100));

        let osc = context.create_oscillator();

        let freq = osc.frequency.value();
        assert_float_eq!(freq, default_freq, ulps_all <= 0);

        let det = osc.detune.value();
        assert_float_eq!(det, default_det, ulps_all <= 0);

        let type_ = osc.type_.load(std::sync::atomic::Ordering::SeqCst);
        assert_eq!(type_, default_type as u32);
    }

    #[test]
    fn assert_osc_default_build() {
        let default_freq = 440.;
        let default_det = 0.;
        let default_type = OscillatorType::Sine;

        let context = OfflineAudioContext::new(2, LENGTH, SampleRate(44_100));

        let osc = OscillatorNode::new(&context, None);

        let freq = osc.frequency.value();
        assert_float_eq!(freq, default_freq, ulps_all <= 0);

        let det = osc.detune.value();
        assert_float_eq!(det, default_det, ulps_all <= 0);

        let type_ = osc.type_.load(std::sync::atomic::Ordering::SeqCst);
        assert_eq!(type_, default_type as u32);
    }

    #[test]
    #[should_panic]
    fn set_type_to_custom_should_panic() {
        let context = OfflineAudioContext::new(2, LENGTH, SampleRate(44_100));

        let osc = OscillatorNode::new(&context, None);

        osc.set_type(OscillatorType::Custom);
    }

    #[test]
    fn type_is_custom_when_periodic_wave_is_some() {
        let expected_type = OscillatorType::Custom;

        let context = OfflineAudioContext::new(2, LENGTH, SampleRate(44_100));

        let periodic_opt = PeriodicWaveOptions {
            real: None,
            imag: None,
            disable_normalization: None,
        };

        let periodic_wave = PeriodicWave::new(&context, Some(periodic_opt));

        let options = OscillatorOptions {
            periodic_wave: Some(periodic_wave),
            ..OscillatorOptions::default()
        };

        let osc = OscillatorNode::new(&context, Some(options));

        let type_ = osc.type_.load(std::sync::atomic::Ordering::SeqCst);
        assert_eq!(type_, expected_type as u32);
    }

    #[test]
    fn set_type_is_ignored_when_periodic_wave_is_some() {
        let expected_type = OscillatorType::Custom;

        let context = OfflineAudioContext::new(2, LENGTH, SampleRate(44_100));

        let periodic_opt = PeriodicWaveOptions {
            real: None,
            imag: None,
            disable_normalization: None,
        };

        let periodic_wave = PeriodicWave::new(&context, Some(periodic_opt));

        let options = OscillatorOptions {
            periodic_wave: Some(periodic_wave),
            ..OscillatorOptions::default()
        };

        let osc = OscillatorNode::new(&context, Some(options));

        osc.set_type(OscillatorType::Sine);

        let type_ = osc.type_.load(std::sync::atomic::Ordering::SeqCst);
        assert_eq!(type_, expected_type as u32);
    }

    #[test]
    fn silence_rendering_if_osc_is_not_started() {
        let mut context = OfflineAudioContext::new(2, LENGTH, SampleRate(44_100));
        let osc = OscillatorNode::new(&context, None);

        osc.set_type(OscillatorType::Sine);
        osc.connect(&context.destination());

        let output = context.start_rendering();

        assert_float_eq!(
            output.channel_data(0).as_slice(),
            &[0.; LENGTH][..],
            ulps_all <= 0
        );
        assert_float_eq!(
            output.channel_data(1).as_slice(),
            &[0.; LENGTH][..],
            ulps_all <= 0
        );
    }

    #[test]
    fn default_sine_rendering_should_match_snapshot() {
        let ref_sine =
            snapshot::read("./snapshots/sine.json").expect("Reading snapshot file failed");

        let mut context = OfflineAudioContext::new(2, LENGTH, SampleRate(44_100));
        let osc = OscillatorNode::new(&context, None);

        osc.set_type(OscillatorType::Sine);
        osc.connect(&context.destination());
        osc.start();

        let output = context.start_rendering();

        assert_float_eq!(
            output.channel_data(0).as_slice(),
            &ref_sine.data[..],
            ulps_all <= 0
        );
        assert_float_eq!(
            output.channel_data(1).as_slice(),
            &ref_sine.data[..],
            ulps_all <= 0
        );
    }

    #[test]
    fn default_square_rendering_should_match_snapshot() {
        let ref_sine =
            snapshot::read("./snapshots/square.json").expect("Reading snapshot file failed");

        let mut context = OfflineAudioContext::new(2, LENGTH, SampleRate(44_100));
        let osc = OscillatorNode::new(&context, None);

        osc.set_type(OscillatorType::Square);
        osc.connect(&context.destination());
        osc.start();

        let output = context.start_rendering();

        assert_float_eq!(
            output.channel_data(0).as_slice(),
            &ref_sine.data[..],
            ulps_all <= 0
        );
        assert_float_eq!(
            output.channel_data(1).as_slice(),
            &ref_sine.data[..],
            ulps_all <= 0
        );
    }

    #[test]
    fn default_triangle_rendering_should_match_snapshot() {
        let ref_sine =
            snapshot::read("./snapshots/triangle.json").expect("Reading snapshot file failed");

        let mut context = OfflineAudioContext::new(2, LENGTH, SampleRate(44_100));
        let osc = OscillatorNode::new(&context, None);

        osc.set_type(OscillatorType::Triangle);
        osc.connect(&context.destination());
        osc.start();

        let output = context.start_rendering();

        assert_float_eq!(
            output.channel_data(0).as_slice(),
            &ref_sine.data[..],
            ulps_all <= 0
        );
        assert_float_eq!(
            output.channel_data(1).as_slice(),
            &ref_sine.data[..],
            ulps_all <= 0
        );
    }

    #[test]
    fn default_sawtooth_rendering_should_match_snapshot() {
        let ref_sine =
            snapshot::read("./snapshots/sawtooth.json").expect("Reading snapshot file failed");

        let mut context = OfflineAudioContext::new(2, LENGTH, SampleRate(44_100));
        let osc = OscillatorNode::new(&context, None);

        osc.set_type(OscillatorType::Sawtooth);
        osc.connect(&context.destination());
        osc.start();

        let output = context.start_rendering();

        assert_float_eq!(
            output.channel_data(0).as_slice(),
            &ref_sine.data[..],
            ulps_all <= 0
        );
        assert_float_eq!(
            output.channel_data(1).as_slice(),
            &ref_sine.data[..],
            ulps_all <= 0
        );
    }

    #[test]
    fn periodic_wave_rendering_should_match_snapshot() {
        let ref_sine =
            snapshot::read("./snapshots/periodic_2f.json").expect("Reading snapshot file failed");

        let mut context = OfflineAudioContext::new(2, LENGTH, SampleRate(44_100));
        let options = Some(PeriodicWaveOptions {
            real: Some(vec![0., 0.5, 0.5]),
            imag: Some(vec![0., 0., 0.]),
            disable_normalization: Some(false),
        });

        // Create a custom periodic wave
        let periodic_wave = context.create_periodic_wave(options);

        let options = OscillatorOptions {
            periodic_wave: Some(periodic_wave),
            ..OscillatorOptions::default()
        };

        let osc = OscillatorNode::new(&context, Some(options));

        osc.connect(&context.destination());
        osc.start();

        let output = context.start_rendering();

        assert_float_eq!(
            output.channel_data(0).as_slice(),
            &ref_sine.data[..],
            ulps_all <= 0
        );
        assert_float_eq!(
            output.channel_data(1).as_slice(),
            &ref_sine.data[..],
            ulps_all <= 0
        );
    }

    #[test]
    fn default_periodic_wave_rendering_should_match_snapshot() {
        let ref_sine = snapshot::read("./snapshots/default_periodic.json")
            .expect("Reading snapshot file failed");

        let mut context = OfflineAudioContext::new(2, LENGTH, SampleRate(44_100));
        let options = Some(PeriodicWaveOptions {
            real: None,
            imag: None,
            disable_normalization: Some(false),
        });

        // Create a custom periodic wave
        let periodic_wave = context.create_periodic_wave(options);

        let options = OscillatorOptions {
            periodic_wave: Some(periodic_wave),
            ..OscillatorOptions::default()
        };

        let osc = OscillatorNode::new(&context, Some(options));

        osc.connect(&context.destination());
        osc.start();

        let output = context.start_rendering();

        assert_float_eq!(
            output.channel_data(0).as_slice(),
            &ref_sine.data[..],
            ulps_all <= 0
        );
        assert_float_eq!(
            output.channel_data(1).as_slice(),
            &ref_sine.data[..],
            ulps_all <= 0
        );
    }
}<|MERGE_RESOLUTION|>--- conflicted
+++ resolved
@@ -21,30 +21,7 @@
 
 use crossbeam_channel::{self, Receiver, Sender};
 
-<<<<<<< HEAD
 use super::{AudioNode, AudioScheduledSourceNode, SINETABLE, TABLE_LENGTH_F32, TABLE_LENGTH_USIZE};
-=======
-use super::{AudioNode, AudioScheduledSourceNode};
-
-/// Wavetable length as usize
-const TABLE_LENGTH_USIZE: usize = 2048;
-/// Wavetable length as f32
-// 2048 casts without loss of precision cause its mantissa is 0b0
-#[allow(clippy::cast_precision_loss)]
-const TABLE_LENGTH_F32: f32 = TABLE_LENGTH_USIZE as f32;
-
-// Compute one period sine wavetable of size TABLE_LENGTH
-lazy_static! {
-    static ref SINETABLE: Vec<f32> = {
-        #[allow(clippy::cast_precision_loss)]
-        // 0 through 2048 are cast without loss of precision
-        let table: Vec<f32> = (0..TABLE_LENGTH_USIZE)
-            .map(|x| ((x as f32) * 2.0 * PI * (1. / (TABLE_LENGTH_F32))).sin())
-            .collect();
-        table
-    };
-}
->>>>>>> d9a90c58
 
 /// Options for constructing a periodic wave
 pub struct PeriodicWaveOptions {

use std::any::Any;
use std::fmt::Debug;

use crate::context::{AudioContextRegistration, AudioParamId, BaseAudioContext};
use crate::param::{AudioParam, AudioParamDescriptor, AutomationRate};
use crate::render::{AudioParamValues, AudioProcessor, AudioRenderQuantum, RenderScope};
use crate::PeriodicWave;
use crate::RENDER_QUANTUM_SIZE;

use super::{
    precomputed_sine_table, AudioNode, AudioScheduledSourceNode, ChannelConfig,
    ChannelConfigOptions, TABLE_LENGTH_USIZE,
};

/// Options for constructing an [`OscillatorNode`]
// dictionary OscillatorOptions : AudioNodeOptions {
//   OscillatorType type = "sine";
//   float frequency = 440;
//   float detune = 0;
//   PeriodicWave periodicWave;
// };
//
// @note - Does extend AudioNodeOptions but they are useless for source nodes as
// they instruct how to upmix the inputs.
// This is a common source of confusion, see e.g. https://github.com/mdn/content/pull/18472, and
// an issue in the spec, see discussion in https://github.com/WebAudio/web-audio-api/issues/2496
#[derive(Clone, Debug)]
pub struct OscillatorOptions {
    /// The shape of the periodic waveform
    pub type_: OscillatorType,
    /// The frequency of the fundamental frequency.
    pub frequency: f32,
    /// A detuning value (in cents) which will offset the frequency by the given amount.
    pub detune: f32,
    /// Optional custom waveform, if specified (set `type` to "custom")
    pub periodic_wave: Option<PeriodicWave>,
    /// channel config options
    pub channel_config: ChannelConfigOptions,
}

impl Default for OscillatorOptions {
    fn default() -> Self {
        Self {
            type_: OscillatorType::default(),
            frequency: 440.,
            detune: 0.,
            periodic_wave: None,
            channel_config: ChannelConfigOptions::default(),
        }
    }
}

/// Type of the waveform rendered by an `OscillatorNode`
#[derive(Debug, Copy, Clone, PartialEq, Eq)]
pub enum OscillatorType {
    /// Sine wave
    Sine,
    /// Square wave
    Square,
    /// Sawtooth wave
    Sawtooth,
    /// Triangle wave
    Triangle,
    /// type used when periodic_wave is specified
    Custom,
}

impl Default for OscillatorType {
    fn default() -> Self {
        Self::Sine
    }
}

impl From<u32> for OscillatorType {
    fn from(i: u32) -> Self {
        match i {
            0 => OscillatorType::Sine,
            1 => OscillatorType::Square,
            2 => OscillatorType::Sawtooth,
            3 => OscillatorType::Triangle,
            4 => OscillatorType::Custom,
            _ => unreachable!(),
        }
    }
}

/// Instructions to start or stop processing
#[derive(Debug, Copy, Clone)]
enum Schedule {
    Start(f64),
    Stop(f64),
}

/// `OscillatorNode` represents an audio source generating a periodic waveform.
/// It can generate a few common waveforms (i.e. sine, square, sawtooth, triangle),
/// or can be set to an arbitrary periodic waveform using a [`PeriodicWave`] object.
///
/// - MDN documentation: <https://developer.mozilla.org/en-US/docs/Web/API/OscillatorNode>
/// - specification: <https://webaudio.github.io/web-audio-api/#OscillatorNode>
/// - see also: [`BaseAudioContext::create_oscillator`]
/// - see also: [`PeriodicWave`]
///
/// # Usage
///
/// ```no_run
/// use web_audio_api::context::{BaseAudioContext, AudioContext};
/// use web_audio_api::node::{AudioNode, AudioScheduledSourceNode};
///
/// let context = AudioContext::default();
///
/// let mut osc = context.create_oscillator();
/// osc.frequency().set_value(200.);
/// osc.connect(&context.destination());
/// osc.start();
/// ```
///
/// # Examples
///
/// - `cargo run --release --example oscillators`
/// - `cargo run --release --example many_oscillators_with_env`
/// - `cargo run --release --example amplitude_modulation`
///
pub struct OscillatorNode {
    /// Represents the node instance and its associated audio context
    registration: AudioContextRegistration,
    /// Infos about audio node channel configuration
    channel_config: ChannelConfig,
    /// The frequency of the fundamental frequency.
    frequency: AudioParam,
    /// A detuning value (in cents) which will offset the frequency by the given amount.
    detune: AudioParam,
    /// Waveform of an oscillator
    type_: OscillatorType,
}

impl AudioNode for OscillatorNode {
    fn registration(&self) -> &AudioContextRegistration {
        &self.registration
    }

    fn channel_config(&self) -> &ChannelConfig {
        &self.channel_config
    }

    /// `OscillatorNode` is a source node. A source node is by definition with no input
    fn number_of_inputs(&self) -> usize {
        0
    }

    /// `OscillatorNode` is a mono source node.
    fn number_of_outputs(&self) -> usize {
        1
    }
}

impl AudioScheduledSourceNode for OscillatorNode {
    fn start(&mut self) {
        let when = self.registration.context().current_time();
        self.start_at(when);
    }

    fn start_at(&mut self, when: f64) {
        self.registration.post_message(Schedule::Start(when));
    }

    fn stop(&mut self) {
        let when = self.registration.context().current_time();
        self.stop_at(when);
    }

    fn stop_at(&mut self, when: f64) {
        self.registration.post_message(Schedule::Stop(when));
    }
}

impl OscillatorNode {
    /// Returns an `OscillatorNode`
    ///
    /// # Arguments:
    ///
    /// * `context` - The `AudioContext`
    /// * `options` - The OscillatorOptions
    pub fn new<C: BaseAudioContext>(context: &C, options: OscillatorOptions) -> Self {
        context.register(move |registration| {
            let sample_rate = context.sample_rate();
            let nyquist = sample_rate / 2.;

            let OscillatorOptions {
                type_,
                frequency,
                detune,
                channel_config,
                periodic_wave,
            } = options;

            // frequency audio parameter
            let freq_param_options = AudioParamDescriptor {
                min_value: -nyquist,
                max_value: nyquist,
                default_value: 440.,
                automation_rate: AutomationRate::A,
            };
            let (f_param, f_proc) = context.create_audio_param(freq_param_options, &registration);
            f_param.set_value(frequency);

            // detune audio parameter
            let det_param_options = AudioParamDescriptor {
                min_value: -153_600.,
                max_value: 153_600.,
                default_value: 0.,
                automation_rate: AutomationRate::A,
            };
            let (det_param, det_proc) =
                context.create_audio_param(det_param_options, &registration);
            det_param.set_value(detune);

<<<<<<< HEAD
            let shared_type = Arc::new(AtomicU32::new(type_ as u32));

            // Ensure the precomputed sine table is initialized so the render thread does not have
            // to (which will possibly block)
            let sine_table = precomputed_sine_table();

=======
>>>>>>> 27960131
            let renderer = OscillatorRenderer {
                type_,
                frequency: f_proc,
                detune: det_proc,
                phase: 0.,
                start_time: f64::MAX,
                stop_time: f64::MAX,
                started: false,
                periodic_wave: None,
                ended_triggered: false,
                sine_table,
            };

            let mut node = Self {
                registration,
                channel_config: channel_config.into(),
                frequency: f_param,
                detune: det_param,
                type_,
            };

            // if periodic wave has been given, init it
            if let Some(p_wave) = periodic_wave {
                node.set_periodic_wave(p_wave);
            }

            (node, Box::new(renderer))
        })
    }

    /// A-rate [`AudioParam`] that defines the fundamental frequency of the
    /// oscillator, expressed in Hz
    ///
    /// The final frequency is calculated as follow: frequency * 2^(detune/1200)
    #[must_use]
    pub fn frequency(&self) -> &AudioParam {
        &self.frequency
    }

    /// A-rate [`AudioParam`] that defines a transposition according to the
    /// frequency, expressed in cents.
    ///
    /// see <https://en.wikipedia.org/wiki/Cent_(music)>
    ///
    /// The final frequency is calculated as follow: frequency * 2^(detune/1200)
    #[must_use]
    pub fn detune(&self) -> &AudioParam {
        &self.detune
    }

    /// Returns the oscillator type
    #[must_use]
    pub fn type_(&self) -> OscillatorType {
        self.type_
    }

    /// Set the oscillator type
    ///
    /// # Arguments
    ///
    /// * `type_` - oscillator type (sine, square, triangle, sawtooth)
    ///
    /// # Panics
    ///
    /// if `type_` is `OscillatorType::Custom`
    pub fn set_type(&mut self, type_: OscillatorType) {
        assert_ne!(
            type_,
            OscillatorType::Custom,
            "InvalidStateError: Custom type cannot be set manually"
        );

        // if periodic wave has been set specified, type_ changes are ignored
        if self.type_ == OscillatorType::Custom {
            return;
        }

        self.type_ = type_;
        self.registration.post_message(type_);
    }

    /// Sets a `PeriodicWave` which describes a waveform to be used by the oscillator.
    ///
    /// Calling this sets the oscillator type to `custom`, once set to `custom`
    /// the oscillator cannot be reverted back to a standard waveform.
    pub fn set_periodic_wave(&mut self, periodic_wave: PeriodicWave) {
        self.type_ = OscillatorType::Custom;
        self.registration.post_message(periodic_wave);
    }
}

/// Rendering component of the oscillator node
struct OscillatorRenderer {
    /// The shape of the periodic waveform
    type_: OscillatorType,
    /// The frequency of the fundamental frequency.
    frequency: AudioParamId,
    /// A detuning value (in cents) which will offset the frequency by the given amount.
    detune: AudioParamId,
    /// current phase of the oscillator
    phase: f64,
    /// start time
    start_time: f64,
    /// end time
    stop_time: f64,
    /// defines if the oscillator has started
    started: bool,
    /// wavetable placeholder for custom oscillators
    periodic_wave: Option<PeriodicWave>,
    /// defines if the `ended` events was already dispatched
    ended_triggered: bool,
    /// Precomputed sine table
    sine_table: &'static [f32; TABLE_LENGTH_USIZE],
}

impl AudioProcessor for OscillatorRenderer {
    fn process(
        &mut self,
        _inputs: &[AudioRenderQuantum],
        outputs: &mut [AudioRenderQuantum],
        params: AudioParamValues<'_>,
        scope: &RenderScope,
    ) -> bool {
        // single output node
        let output = &mut outputs[0];
        // 1 channel output
        output.set_number_of_channels(1);

        let sample_rate = scope.sample_rate as f64;
        let dt = 1. / sample_rate;
        let num_frames = RENDER_QUANTUM_SIZE;
        let next_block_time = scope.current_time + dt * num_frames as f64;

        if self.start_time >= next_block_time {
            output.make_silent();
            return true;
        } else if self.stop_time < scope.current_time {
            output.make_silent();

            // @note: we need this check because this is called a until the program
            // ends, such as if the node was never removed from the graph
            if !self.ended_triggered {
                scope.send_ended_event();
                self.ended_triggered = true;
            }

            return false;
        }

        let channel_data = output.channel_data_mut(0);
        let frequency_values = params.get(&self.frequency);
        let detune_values = params.get(&self.detune);

        let mut current_time = scope.current_time;

        // Prevent scheduling in the past
        //
        // [spec] If 0 is passed in for this value or if the value is less than
        // currentTime, then the sound will start playing immediately
        // cf. https://webaudio.github.io/web-audio-api/#dom-audioscheduledsourcenode-start-when-when
        if !self.started && self.start_time < current_time {
            self.start_time = current_time;
        }

        channel_data
            .iter_mut()
            .zip(frequency_values.iter().cycle())
            .zip(detune_values.iter().cycle())
            .for_each(|((o, &frequency), &detune)| {
                if current_time < self.start_time || current_time >= self.stop_time {
                    *o = 0.;
                    current_time += dt;

                    return;
                }

                // @todo: we could avoid recompute that if both param lengths are 1
                let computed_frequency = frequency * (detune / 1200.).exp2();

                // first sample to render
                if !self.started {
                    // if start time was between last frame and current frame
                    // we need to adjust the phase first
                    if current_time > self.start_time {
                        let phase_incr = computed_frequency as f64 / sample_rate;
                        let ratio = (current_time - self.start_time) / dt;
                        self.phase = Self::unroll_phase(phase_incr * ratio);
                    }

                    self.started = true;
                }

                let phase_incr = computed_frequency as f64 / sample_rate;

                // @note: per spec all default oscillators should be rendered from a
                // wavetable, define if it worth the assle...
                // e.g. for now `generate_sine` and `generate_custom` are almost the sames
                // cf. https://webaudio.github.io/web-audio-api/#oscillator-coefficients
                *o = match self.type_ {
                    OscillatorType::Sine => self.generate_sine(),
                    OscillatorType::Sawtooth => self.generate_sawtooth(phase_incr),
                    OscillatorType::Square => self.generate_square(phase_incr),
                    OscillatorType::Triangle => self.generate_triangle(),
                    OscillatorType::Custom => self.generate_custom(),
                };

                current_time += dt;

                self.phase = Self::unroll_phase(self.phase + phase_incr);
            });

        true
    }

    fn onmessage(&mut self, msg: &mut dyn Any) {
        if let Some(&type_) = msg.downcast_ref::<OscillatorType>() {
            self.type_ = type_;
            return;
        }

        if let Some(&schedule) = msg.downcast_ref::<Schedule>() {
            match schedule {
                Schedule::Start(v) => self.start_time = v,
                Schedule::Stop(v) => self.stop_time = v,
            }
            return;
        }

        if let Some(periodic_wave) = msg.downcast_mut::<PeriodicWave>() {
            if let Some(current_periodic_wave) = &mut self.periodic_wave {
                // Avoid deallocation in the render thread by swapping the wavetable buffers.
                std::mem::swap(current_periodic_wave, periodic_wave)
            } else {
                // The default wavetable buffer is empty and does not cause allocations.
                self.periodic_wave = Some(std::mem::take(periodic_wave));
            }
            self.type_ = OscillatorType::Custom; // shared type is already updated by control
            return;
        }

        log::warn!("OscillatorRenderer: Dropping incoming message {msg:?}");
    }
}

impl OscillatorRenderer {
    #[inline]
    fn generate_sine(&mut self) -> f32 {
        let position = self.phase * TABLE_LENGTH_USIZE as f64;
        let floored = position.floor();

        let prev_index = floored as usize;
        let mut next_index = prev_index + 1;
        if next_index == TABLE_LENGTH_USIZE {
            next_index = 0;
        }

        // linear interpolation into lookup table
        let k = (position - floored) as f32;
        self.sine_table[prev_index].mul_add(1. - k, self.sine_table[next_index] * k)
    }

    #[inline]
    fn generate_sawtooth(&mut self, phase_incr: f64) -> f32 {
        // offset phase to start at 0. (not -1.)
        let phase = Self::unroll_phase(self.phase + 0.5);
        let mut sample = 2.0 * phase - 1.0;
        sample -= Self::poly_blep(phase, phase_incr, cfg!(test));

        sample as f32
    }

    #[inline]
    fn generate_square(&mut self, phase_incr: f64) -> f32 {
        let mut sample = if self.phase < 0.5 { 1.0 } else { -1.0 };
        sample += Self::poly_blep(self.phase, phase_incr, cfg!(test));

        let shift_phase = Self::unroll_phase(self.phase + 0.5);
        sample -= Self::poly_blep(shift_phase, phase_incr, cfg!(test));

        sample as f32
    }

    #[inline]
    fn generate_triangle(&mut self) -> f32 {
        let mut sample = -4. * self.phase + 2.;

        if sample > 1. {
            sample = 2. - sample;
        } else if sample < -1. {
            sample = -2. - sample;
        }

        sample as f32
    }

    #[inline]
    fn generate_custom(&mut self) -> f32 {
        let periodic_wave = self.periodic_wave.as_ref().unwrap().as_slice();
        let position = self.phase * TABLE_LENGTH_USIZE as f64;
        let floored = position.floor();

        let prev_index = floored as usize;
        let mut next_index = prev_index + 1;
        if next_index == TABLE_LENGTH_USIZE {
            next_index = 0;
        }

        // linear interpolation into lookup table
        let k = (position - floored) as f32;
        periodic_wave[prev_index].mul_add(1. - k, periodic_wave[next_index] * k)
    }

    // computes the `polyBLEP` corrections to apply to aliasing signal
    // `polyBLEP` stands for `polyBandLimitedstEP`
    // This basically soften the sharp edges in square and sawtooth signals
    // to avoid infinite frequencies impulses (jumps from -1 to 1 or inverse).
    // cf. http://www.martin-finke.de/blog/articles/audio-plugins-018-polyblep-oscillator/
    //
    // @note: do not apply in tests so we can avoid relying on snapshots
    #[inline]
    fn poly_blep(mut t: f64, dt: f64, is_test: bool) -> f64 {
        if is_test {
            0.
        } else if t < dt {
            t /= dt;
            t + t - t * t - 1.0
        } else if t > 1.0 - dt {
            t = (t - 1.0) / dt;
            t.mul_add(t, t) + t + 1.0
        } else {
            0.0
        }
    }

    #[inline]
    fn unroll_phase(mut phase: f64) -> f64 {
        if phase >= 1. {
            phase -= 1.
        }

        phase
    }
}

#[cfg(test)]
mod tests {
    use float_eq::assert_float_eq;
    use std::f64::consts::PI;

    use crate::context::{BaseAudioContext, OfflineAudioContext};
    use crate::node::{AudioNode, AudioScheduledSourceNode};
    use crate::periodic_wave::{PeriodicWave, PeriodicWaveOptions};

    use super::{OscillatorNode, OscillatorOptions, OscillatorRenderer, OscillatorType};

    #[test]
    fn assert_osc_default_build_with_factory_func() {
        let default_freq = 440.;
        let default_det = 0.;
        let default_type = OscillatorType::Sine;

        let context = OfflineAudioContext::new(2, 1, 44_100.);

        let osc = context.create_oscillator();

        let freq = osc.frequency.value();
        assert_float_eq!(freq, default_freq, abs_all <= 0.);

        let det = osc.detune.value();
        assert_float_eq!(det, default_det, abs_all <= 0.);

        assert_eq!(osc.type_(), default_type);
    }

    #[test]
    fn assert_osc_default_build() {
        let default_freq = 440.;
        let default_det = 0.;
        let default_type = OscillatorType::Sine;

        let context = OfflineAudioContext::new(2, 1, 44_100.);

        let osc = OscillatorNode::new(&context, OscillatorOptions::default());

        let freq = osc.frequency.value();
        assert_float_eq!(freq, default_freq, abs_all <= 0.);

        let det = osc.detune.value();
        assert_float_eq!(det, default_det, abs_all <= 0.);

        assert_eq!(osc.type_(), default_type);
    }

    #[test]
    #[should_panic]
    fn set_type_to_custom_should_panic() {
        let context = OfflineAudioContext::new(2, 1, 44_100.);
        let mut osc = OscillatorNode::new(&context, OscillatorOptions::default());
        osc.set_type(OscillatorType::Custom);
    }

    #[test]
    fn type_is_custom_when_periodic_wave_is_some() {
        let expected_type = OscillatorType::Custom;

        let context = OfflineAudioContext::new(2, 1, 44_100.);

        let periodic_wave = PeriodicWave::new(&context, PeriodicWaveOptions::default());

        let options = OscillatorOptions {
            periodic_wave: Some(periodic_wave),
            ..OscillatorOptions::default()
        };

        let osc = OscillatorNode::new(&context, options);

        assert_eq!(osc.type_(), expected_type);
    }

    #[test]
    fn set_type_is_ignored_when_periodic_wave_is_some() {
        let expected_type = OscillatorType::Custom;

        let context = OfflineAudioContext::new(2, 1, 44_100.);

        let periodic_wave = PeriodicWave::new(&context, PeriodicWaveOptions::default());

        let options = OscillatorOptions {
            periodic_wave: Some(periodic_wave),
            ..OscillatorOptions::default()
        };

        let mut osc = OscillatorNode::new(&context, options);

        osc.set_type(OscillatorType::Sine);
        assert_eq!(osc.type_(), expected_type);
    }

    // # Test waveforms
    //
    // - for `square`, `triangle` and `sawtooth` the tests may appear a bit
    //   tautological (and they actually are) as the code from the test is the
    //   mostly as same as in the renderer, just written in a more compact way.
    //   However they should help to prevent regressions, and/or allow testing
    //   against trusted and simple implementation in case of future changes
    //   in the renderer impl, e.g. performance improvements or spec compliance:
    //   https://webaudio.github.io/web-audio-api/#oscillator-coefficients.
    //
    // - PolyBlep is not applied on `square` and `triangle` for tests, so we can
    //   compare according to a crude waveforms

    #[test]
    fn sine_raw() {
        // 1, 10, 100, 1_000, 10_000 Hz
        for i in 0..5 {
            let freq = 10_f32.powf(i as f32);
            let sample_rate = 44_100;

            let context = OfflineAudioContext::new(1, sample_rate, sample_rate as f32);

            let mut osc = context.create_oscillator();
            osc.connect(&context.destination());
            osc.frequency().set_value(freq);
            osc.start_at(0.);

            let output = context.start_rendering_sync();
            let result = output.get_channel_data(0);

            let mut expected = Vec::<f32>::with_capacity(sample_rate);
            let mut phase: f64 = 0.;
            let phase_incr = freq as f64 / sample_rate as f64;

            for _i in 0..sample_rate {
                let sample = (phase * 2. * PI).sin();

                expected.push(sample as f32);

                phase += phase_incr;
                if phase >= 1. {
                    phase -= 1.;
                }
            }

            assert_float_eq!(result[..], expected[..], abs_all <= 1e-5);
        }
    }

    #[test]
    fn sine_raw_exact_phase() {
        // 1, 10, 100, 1_000, 10_000 Hz
        for i in 0..5 {
            let freq = 10_f32.powf(i as f32);
            let sample_rate = 44_100;

            let context = OfflineAudioContext::new(1, sample_rate, sample_rate as f32);

            let mut osc = context.create_oscillator();
            osc.connect(&context.destination());
            osc.frequency().set_value(freq);
            osc.start_at(0.);

            let output = context.start_rendering_sync();
            let result = output.get_channel_data(0);
            let mut expected = Vec::<f32>::with_capacity(sample_rate);

            for i in 0..sample_rate {
                let phase = freq as f64 * i as f64 / sample_rate as f64;
                let sample = (phase * 2. * PI).sin();
                // phase += phase_incr;
                expected.push(sample as f32);
            }

            assert_float_eq!(result[..], expected[..], abs_all <= 1e-5);
        }
    }

    #[test]
    fn square_raw() {
        // 1, 10, 100, 1_000, 10_000 Hz
        for i in 0..5 {
            let freq = 10_f32.powf(i as f32);
            let sample_rate = 44100;

            let context = OfflineAudioContext::new(1, sample_rate, sample_rate as f32);

            let mut osc = context.create_oscillator();
            osc.connect(&context.destination());
            osc.frequency().set_value(freq);
            osc.set_type(OscillatorType::Square);
            osc.start_at(0.);

            let output = context.start_rendering_sync();
            let result = output.get_channel_data(0);

            let mut expected = Vec::<f32>::with_capacity(sample_rate);
            let mut phase: f64 = 0.;
            let phase_incr = freq as f64 / sample_rate as f64;

            for _i in 0..sample_rate {
                // 0.5 belongs to the second half of the waveform
                let sample = if phase < 0.5 { 1. } else { -1. };

                expected.push(sample as f32);

                phase += phase_incr;
                if phase >= 1. {
                    phase -= 1.;
                }
            }

            assert_float_eq!(result[..], expected[..], abs_all <= 1e-10);
        }
    }

    #[test]
    fn triangle_raw() {
        // 1, 10, 100, 1_000, 10_000 Hz
        for i in 0..5 {
            let freq = 10_f32.powf(i as f32);
            let sample_rate = 44_100;

            let context = OfflineAudioContext::new(1, sample_rate, sample_rate as f32);

            let mut osc = context.create_oscillator();
            osc.connect(&context.destination());
            osc.frequency().set_value(freq);
            osc.set_type(OscillatorType::Triangle);
            osc.start_at(0.);

            let output = context.start_rendering_sync();
            let result = output.get_channel_data(0);

            let mut expected = Vec::<f32>::with_capacity(sample_rate);
            let mut phase: f64 = 0.;
            let phase_incr = freq as f64 / sample_rate as f64;

            for _i in 0..sample_rate {
                // triangle starts a 0.
                // [0., 1.]  between [0, 0.25]
                // [1., -1.] between [0.25, 0.75]
                // [-1., 0.] between [0.75, 1]
                let mut sample = -4. * phase + 2.;

                if sample > 1. {
                    sample = 2. - sample;
                } else if sample < -1. {
                    sample = -2. - sample;
                }

                expected.push(sample as f32);

                phase += phase_incr;
                if phase >= 1. {
                    phase -= 1.;
                }
            }

            assert_float_eq!(result[..], expected[..], abs_all <= 1e-10);
        }
    }

    #[test]
    fn sawtooth_raw() {
        // 1, 10, 100, 1_000, 10_000 Hz
        for i in 0..5 {
            let freq = 10_f32.powf(i as f32);
            let sample_rate = 44_100;

            let context = OfflineAudioContext::new(1, sample_rate, sample_rate as f32);

            let mut osc = context.create_oscillator();
            osc.connect(&context.destination());
            osc.frequency().set_value(freq);
            osc.set_type(OscillatorType::Sawtooth);
            osc.start_at(0.);

            let output = context.start_rendering_sync();
            let result = output.get_channel_data(0);

            let mut expected = Vec::<f32>::with_capacity(sample_rate);
            let mut phase: f64 = 0.;
            let phase_incr = freq as f64 / sample_rate as f64;

            for _i in 0..sample_rate {
                // triangle starts a 0.
                // [0, 1] between [0, 0.5]
                // [-1, 0] between [0.5, 1]
                let mut offset_phase = phase + 0.5;
                if offset_phase >= 1. {
                    offset_phase -= 1.;
                }
                let sample = 2. * offset_phase - 1.;

                expected.push(sample as f32);

                phase += phase_incr;
                if phase >= 1. {
                    phase -= 1.;
                }
            }

            assert_float_eq!(result[..], expected[..], abs_all <= 1e-10);
        }
    }

    #[test]
    // this one should output exactly the same thing as sine_raw
    fn periodic_wave_1f() {
        // 1, 10, 100, 1_000, 10_000 Hz
        for i in 0..5 {
            let freq = 10_f32.powf(i as f32);
            let sample_rate = 44_100;

            let context = OfflineAudioContext::new(1, sample_rate, sample_rate as f32);

            let options = PeriodicWaveOptions {
                real: Some(vec![0., 0.]),
                imag: Some(vec![0., 1.]), // sine is in imaginary component
                disable_normalization: false,
            };

            let periodic_wave = context.create_periodic_wave(options);

            let mut osc = context.create_oscillator();
            osc.connect(&context.destination());
            osc.set_periodic_wave(periodic_wave);
            osc.frequency().set_value(freq);
            osc.set_type(OscillatorType::Sawtooth);
            osc.start_at(0.);

            let output = context.start_rendering_sync();
            let result = output.get_channel_data(0);

            let mut expected = Vec::<f32>::with_capacity(sample_rate);
            let mut phase: f64 = 0.;
            let phase_incr = freq as f64 / sample_rate as f64;

            for _i in 0..sample_rate {
                let sample = (phase * 2. * PI).sin();

                expected.push(sample as f32);

                phase += phase_incr;
                if phase >= 1. {
                    phase -= 1.;
                }
            }

            assert_float_eq!(result[..], expected[..], abs_all <= 1e-5);
        }
    }

    #[test]
    fn periodic_wave_2f() {
        // 1, 10, 100, 1_000, 10_000 Hz
        for i in 0..5 {
            let freq = 10_f32.powf(i as f32);
            let sample_rate = 44_100;

            let context = OfflineAudioContext::new(1, sample_rate, sample_rate as f32);

            let options = PeriodicWaveOptions {
                real: Some(vec![0., 0., 0.]),
                imag: Some(vec![0., 0.5, 0.5]),
                // disable norm, is already tested in `PeriodicWave`
                disable_normalization: true,
            };

            let periodic_wave = context.create_periodic_wave(options);

            let mut osc = context.create_oscillator();
            osc.connect(&context.destination());
            osc.set_periodic_wave(periodic_wave);
            osc.frequency().set_value(freq);
            osc.start_at(0.);

            let output = context.start_rendering_sync();
            let result = output.get_channel_data(0);

            let mut expected = Vec::<f32>::with_capacity(sample_rate);
            let mut phase: f64 = 0.;
            let phase_incr = freq as f64 / sample_rate as f64;

            for _i in 0..sample_rate {
                let mut sample = 0.;
                sample += 0.5 * (1. * phase * 2. * PI).sin();
                sample += 0.5 * (2. * phase * 2. * PI).sin();

                expected.push(sample as f32);

                phase += phase_incr;
                if phase >= 1. {
                    phase -= 1.;
                }
            }

            assert_float_eq!(result[..], expected[..], abs_all <= 1e-5);
        }
    }

    #[test]
    fn polyblep_isolated() {
        // @note: Only first branch of the polyblep seems to be used here.
        // May be due on the simplicity of the test itself where everything is
        // well aligned.

        // square
        {
            let mut signal = [1., 1., 1., 1., -1., -1., -1., -1.];
            let len = signal.len() as f64;
            let dt = 1. / len;

            for (index, s) in signal.iter_mut().enumerate() {
                let phase = index as f64 / len;

                *s += OscillatorRenderer::poly_blep(phase, dt, false);
                *s -= OscillatorRenderer::poly_blep((phase + 0.5) % 1., dt, false);
            }

            let expected = [0., 1., 1., 1., 0., -1., -1., -1.];

            assert_float_eq!(signal[..], expected[..], abs_all <= 0.);
        }

        // sawtooth
        {
            let mut signal = [0., 0.25, 0.75, 1., -1., -0.75, -0.5, -0.25];
            let len = signal.len() as f64;
            let dt = 1. / len;

            for (index, s) in signal.iter_mut().enumerate() {
                let phase = index as f64 / len;
                *s -= OscillatorRenderer::poly_blep((phase + 0.5) % 1., dt, false);
            }

            let expected = [0., 0.25, 0.75, 1., 0., -0.75, -0.5, -0.25];
            assert_float_eq!(signal[..], expected[..], abs_all <= 0.);
        }
    }

    #[test]
    fn osc_sub_quantum_start() {
        let freq = 1.25;
        let sample_rate = 44_100;

        let context = OfflineAudioContext::new(1, sample_rate, sample_rate as f32);
        let mut osc = context.create_oscillator();
        osc.connect(&context.destination());
        osc.frequency().set_value(freq);
        osc.start_at(2. / sample_rate as f64);

        let output = context.start_rendering_sync();
        let result = output.get_channel_data(0);

        let mut expected = Vec::<f32>::with_capacity(sample_rate);
        let mut phase: f64 = 0.;
        let phase_incr = freq as f64 / sample_rate as f64;

        expected.push(0.);
        expected.push(0.);

        for _i in 2..sample_rate {
            let sample = (phase * 2. * PI).sin();
            phase += phase_incr;
            expected.push(sample as f32);
        }

        assert_float_eq!(result[..], expected[..], abs_all <= 1e-5);
    }

    // # Test scheduling

    #[test]
    fn osc_sub_sample_start() {
        let freq = 1.;
        let sample_rate = 96000;

        let context = OfflineAudioContext::new(1, sample_rate, sample_rate as f32);
        let mut osc = context.create_oscillator();
        osc.connect(&context.destination());
        osc.frequency().set_value(freq);
        // start between second and third sample
        osc.start_at(1.3 / sample_rate as f64);

        let output = context.start_rendering_sync();
        let result = output.get_channel_data(0);

        let mut expected = Vec::<f32>::with_capacity(sample_rate);
        let phase_incr = freq as f64 / sample_rate as f64;
        // on first computed sample, phase is 0.7 (e.g. 2. - 1.3) * phase_incr
        let mut phase: f64 = 0.7 * phase_incr;

        expected.push(0.);
        expected.push(0.);

        for _i in 2..sample_rate {
            let sample = (phase * 2. * PI).sin();
            phase += phase_incr;
            expected.push(sample as f32);
        }

        assert_float_eq!(result[..], expected[..], abs_all <= 1e-5);
    }

    #[test]
    fn osc_sub_quantum_stop() {
        let freq = 2345.6;
        let sample_rate = 44_100;

        let context = OfflineAudioContext::new(1, sample_rate, sample_rate as f32);
        let mut osc = context.create_oscillator();
        osc.connect(&context.destination());
        osc.frequency().set_value(freq);
        osc.start_at(0.);
        osc.stop_at(6. / sample_rate as f64);

        let output = context.start_rendering_sync();
        let result = output.get_channel_data(0);

        let mut expected = Vec::<f32>::with_capacity(sample_rate);
        let mut phase: f64 = 0.;
        let phase_incr = freq as f64 / sample_rate as f64;

        for i in 0..sample_rate {
            if i < 6 {
                let sample = (phase * 2. * PI).sin();
                phase += phase_incr;
                expected.push(sample as f32);
            } else {
                expected.push(0.);
            }
        }

        assert_float_eq!(result[..], expected[..], abs_all <= 1e-5);
    }

    #[test]
    fn osc_sub_sample_stop() {
        let freq = 8910.1;
        let sample_rate = 44_100;

        let context = OfflineAudioContext::new(1, sample_rate, sample_rate as f32);
        let mut osc = context.create_oscillator();
        osc.connect(&context.destination());
        osc.frequency().set_value(freq);
        osc.start_at(0.);
        osc.stop_at(19.4 / sample_rate as f64);

        let output = context.start_rendering_sync();
        let result = output.get_channel_data(0);

        let mut expected = Vec::<f32>::with_capacity(sample_rate);
        let mut phase: f64 = 0.;
        let phase_incr = freq as f64 / sample_rate as f64;

        for i in 0..sample_rate {
            if i < 20 {
                let sample = (phase * 2. * PI).sin();
                phase += phase_incr;
                expected.push(sample as f32);
            } else {
                expected.push(0.);
            }
        }

        assert_float_eq!(result[..], expected[..], abs_all <= 1e-5);
    }

    #[test]
    fn osc_schedule_in_past() {
        let freq = 8910.1;
        let sample_rate = 44_100;

        let context = OfflineAudioContext::new(1, sample_rate, sample_rate as f32);
        let mut osc = context.create_oscillator();
        osc.connect(&context.destination());
        osc.frequency().set_value(freq);
        osc.start_at(-1.);

        let output = context.start_rendering_sync();
        let result = output.get_channel_data(0);

        let mut expected = Vec::<f32>::with_capacity(sample_rate);
        let mut phase: f64 = 0.;
        let phase_incr = freq as f64 / sample_rate as f64;

        for _i in 0..sample_rate {
            let sample = (phase * 2. * PI).sin();
            expected.push(sample as f32);
            phase += phase_incr;
        }

        assert_float_eq!(result[..], expected[..], abs_all <= 1e-5);
    }
}<|MERGE_RESOLUTION|>--- conflicted
+++ resolved
@@ -214,15 +214,10 @@
                 context.create_audio_param(det_param_options, &registration);
             det_param.set_value(detune);
 
-<<<<<<< HEAD
-            let shared_type = Arc::new(AtomicU32::new(type_ as u32));
-
             // Ensure the precomputed sine table is initialized so the render thread does not have
             // to (which will possibly block)
             let sine_table = precomputed_sine_table();
 
-=======
->>>>>>> 27960131
             let renderer = OscillatorRenderer {
                 type_,
                 frequency: f_proc,

--- conflicted
+++ resolved
@@ -33,11 +33,7 @@
     buffer_offset: Option<(usize, AudioRenderQuantum)>,
     load_value_sender: Option<Sender<AudioRenderCapacityLoad>>,
     event_sender: Option<Sender<EventDispatch>>,
-<<<<<<< HEAD
-    garbage_collector: Option<llq::Producer<Box<dyn Any + Send>>>,
-=======
-    garbage_collector: Rc<RefCell<llq::Producer<Box<dyn Any + Send>>>>,
->>>>>>> 614abc11
+    garbage_collector: Option<Rc<RefCell<llq::Producer<Box<dyn Any + Send>>>>>,
 }
 
 // SAFETY:
@@ -65,7 +61,6 @@
             frames_played,
             receiver: Some(receiver),
             buffer_offset: None,
-<<<<<<< HEAD
             load_value_sender: None,
             event_sender: None,
             garbage_collector: None,
@@ -85,12 +80,7 @@
         if self.garbage_collector.is_none() {
             let (gc_producer, gc_consumer) = llq::Queue::new().split();
             spawn_garbage_collector_thread(gc_consumer);
-            self.garbage_collector = Some(gc_producer);
-=======
-            load_value_sender,
-            event_sender,
-            garbage_collector: Rc::new(RefCell::new(gc_producer)),
->>>>>>> 614abc11
+            self.garbage_collector = Some(Rc::new(RefCell::new(gc_producer)));
         }
     }
 
@@ -159,13 +149,9 @@
                 }
                 NodeMessage { id, mut msg } => {
                     self.graph.as_mut().unwrap().route_message(id, msg.as_mut());
-<<<<<<< HEAD
-                    if let Some(gc) = self.garbage_collector.as_mut() {
-                        gc.push(msg)
+                    if let Some(gc) = self.garbage_collector.as_ref() {
+                        gc.borrow_mut().push(msg)
                     }
-=======
-                    self.garbage_collector.borrow_mut().push(msg);
->>>>>>> 614abc11
                 }
             }
         }
@@ -202,7 +188,7 @@
                 sample_rate: self.sample_rate,
                 event_sender: self.event_sender.clone(),
                 node_id: Cell::new(AudioNodeId(0)), // placeholder value
-                garbage_collector: Rc::clone(&self.garbage_collector),
+                garbage_collector: self.garbage_collector.clone(),
             };
 
             // Render audio graph
@@ -232,20 +218,14 @@
         // Collect timing information
         let render_start = Instant::now();
 
-<<<<<<< HEAD
         // Perform actual rendering
-
-        // For x64 and aarch, process with denormal floats disabled (for performance, #194)
-        #[cfg(any(target_arch = "x86", target_arch = "x86_64", target_arch = "aarch64"))]
-        no_denormals::no_denormals(|| self.render_inner(output_buffer));
-        #[cfg(not(any(target_arch = "x86", target_arch = "x86_64", target_arch = "aarch64")))]
-        self.render_inner(output_buffer);
-=======
-        // perform actual rendering
         assert_no_alloc::assert_no_alloc(|| {
+            // For x64 and aarch, process with denormal floats disabled (for performance, #194)
+            #[cfg(any(target_arch = "x86", target_arch = "x86_64", target_arch = "aarch64"))]
+            no_denormals::no_denormals(|| self.render_inner(output_buffer));
+            #[cfg(not(any(target_arch = "x86", target_arch = "x86_64", target_arch = "aarch64")))]
             self.render_inner(output_buffer);
         });
->>>>>>> 614abc11
 
         // calculate load value and ship to control thread
         if let Some(load_value_sender) = &self.load_value_sender {
@@ -319,7 +299,7 @@
                 sample_rate: self.sample_rate,
                 event_sender: self.event_sender.clone(),
                 node_id: Cell::new(AudioNodeId(0)), // placeholder value
-                garbage_collector: Rc::clone(&self.garbage_collector),
+                garbage_collector: self.garbage_collector.clone(),
             };
 
             // render audio graph, clone it in case we need to mutate/store the value later
@@ -357,15 +337,9 @@
 
 impl Drop for RenderThread {
     fn drop(&mut self) {
-<<<<<<< HEAD
         if let Some(gc) = self.garbage_collector.as_mut() {
-            gc.push(llq::Node::new(Box::new(TerminateGarbageCollectorThread)))
-        }
-=======
-        self.garbage_collector
-            .borrow_mut()
-            .push(llq::Node::new(Box::new(TerminateGarbageCollectorThread)));
->>>>>>> 614abc11
+            gc.borrow_mut().push(llq::Node::new(Box::new(TerminateGarbageCollectorThread)))
+        }
         log::info!("Audio render thread has been dropped");
     }
 }

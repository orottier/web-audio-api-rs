[package]
name = "web-audio-api"
version = "0.7.0"
authors = ["Otto <otto@ot-to.nl>"]
edition = "2018"
description = "A pure Rust implementation of the Web Audio API, for use in non-browser contexts"
readme = "README.md"
repository = "https://github.com/orottier/web-audio-api-rs"
keywords = ["web-audio-api", "audio", "sound"]
license = "MIT"
categories = ["multimedia::audio"]

[dependencies]
cpal = "0.13.1"
lewton = "0.10.2"
vecmath = "1.0.0"
arrayvec = "0.7.1"
hound = "3.4.0"
log = "0.4.14"
realfft = "2.0.1"
crossbeam-channel = "0.5.1"
<<<<<<< HEAD
float_eq = "0.7"
=======
lazy_static = "1.4.0"
>>>>>>> e976437b

[dev-dependencies]
rand = "0.8.*"
alloc_counter = "0.0.4"
<<<<<<< HEAD
=======
float_eq = "0.7"
>>>>>>> e976437b
env_logger = "0.9.0"
serde = { version = "1.0", features = ["derive"] }
serde_json = "1.0"

# Uncomment the following lines to enable debug symbols
# during CPU profiling
# [profile.release]
# debug = true<|MERGE_RESOLUTION|>--- conflicted
+++ resolved
@@ -19,19 +19,12 @@
 log = "0.4.14"
 realfft = "2.0.1"
 crossbeam-channel = "0.5.1"
-<<<<<<< HEAD
-float_eq = "0.7"
-=======
 lazy_static = "1.4.0"
->>>>>>> e976437b
 
 [dev-dependencies]
 rand = "0.8.*"
 alloc_counter = "0.0.4"
-<<<<<<< HEAD
-=======
 float_eq = "0.7"
->>>>>>> e976437b
 env_logger = "0.9.0"
 serde = { version = "1.0", features = ["derive"] }
 serde_json = "1.0"
